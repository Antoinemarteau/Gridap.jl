"""
    struct BDM <: PushforwardRefFE <: ReferenceFEName
"""
struct BDM <: PushforwardRefFE end

"""
    const bdm = BDM()

Singleton of the [`BDM`](@ref) reference FE name.
"""
const bdm = BDM()

Pushforward(::Type{<:BDM}) = ContraVariantPiolaMap()

"""
<<<<<<< HEAD
    BDMRefFE(::Type{T}, p::Polytope, order::Integer)

The `order` argument has the following meaning: the divergence of the  functions
in this basis is in the P space of degree `order-1`. `T` is the type of scalar components.
=======
BDMRefFE(::Type{et},p::Polytope,order::Integer) where et

The `order` argument has the following meaning: the divergence of the  functions in this basis
is in the P space of degree `order-1`.
>>>>>>> 148ba958
"""
function BDMRefFE(::Type{T},p::Polytope,order::Integer) where T
  D = num_dims(p)

  if is_simplex(p)
    prebasis = MonomialBasis(Val(D),VectorValue{D,T},order,Polynomials._p_filter)
    fb = MonomialBasis(Val(D-1),T,order,Polynomials._p_filter)
    cb = PGradBasis(Monomial,Val(D),T,order-2)
  else
    @notimplemented "BDM Reference FE only available for simplices"
  end

  function cmom(φ,μ,ds) # Cell moment function: σ_K(φ,μ) = ∫(φ·μ)dK
    Broadcasting(Operation(⋅))(φ,μ)
  end
  function fmom(φ,μ,ds) # Face moment function : σ_F(φ,μ) = ∫((φ·n)*μ)dF
    n = get_facet_normal(ds)
    φn = Broadcasting(Operation(⋅))(φ,n)
    Broadcasting(Operation(*))(φn,μ)
  end

  moments = Tuple[
    (get_dimrange(p,D-1),fmom,fb), # Face moments
  ]
  if order > 1
    push!(moments,(get_dimrange(p,D),cmom,cb)) # Cell moments
  end

  return MomentBasedReferenceFE(BDM(),p,prebasis,moments,DivConformity())
end

function ReferenceFE(p::Polytope,::BDM, order)
  BDMRefFE(Float64,p,order)
end

function ReferenceFE(p::Polytope,::BDM,::Type{T}, order) where T
  BDMRefFE(T,p,order)
end

function Conformity(reffe::GenericRefFE{BDM},sym::Symbol)
  hdiv = (:Hdiv,:HDiv)
  if sym == :L2
    L2Conformity()
  elseif sym in hdiv
    DivConformity()
  else
    @unreachable """\n
    It is not possible to use conformity = $sym on a BDM reference FE.

    Possible values of conformity for this reference fe are $((:L2, hdiv...)).
      """
  end
end

function get_face_own_dofs(reffe::GenericRefFE{BDM}, conf::DivConformity)
  get_face_dofs(reffe)
end<|MERGE_RESOLUTION|>--- conflicted
+++ resolved
@@ -13,17 +13,11 @@
 Pushforward(::Type{<:BDM}) = ContraVariantPiolaMap()
 
 """
-<<<<<<< HEAD
     BDMRefFE(::Type{T}, p::Polytope, order::Integer)
 
 The `order` argument has the following meaning: the divergence of the  functions
-in this basis is in the P space of degree `order-1`. `T` is the type of scalar components.
-=======
-BDMRefFE(::Type{et},p::Polytope,order::Integer) where et
-
-The `order` argument has the following meaning: the divergence of the  functions in this basis
-is in the P space of degree `order-1`.
->>>>>>> 148ba958
+in this basis is in the ℙ space of degree `order-1`. `T` is the type of scalar
+components.
 """
 function BDMRefFE(::Type{T},p::Polytope,order::Integer) where T
   D = num_dims(p)

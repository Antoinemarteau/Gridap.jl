--- conflicted
+++ resolved
@@ -2,7 +2,6 @@
 """
     abstract type Quadrature{D,T} <: GridapType
 
-<<<<<<< HEAD
 Abstract type representing a quadrature rule.
 
 Instances of this type should implement the following API:
@@ -18,16 +17,11 @@
   - [`num_dims(q::Quadrature)`](@ref)
   - [`test_quadrature`](@ref)
 
-To include a new quadrature in the factory, one should define a new `QuadratureName` subtype 
-and a new factory method: 
+To include a new quadrature in the factory, one should define a new `QuadratureName` subtype
+and a new factory method:
 
     Quadrature(p::Polytope,name::QuadratureName,args...;kwargs...)
 
-=======
-- [`get_coordinates(q::Quadrature)`](@ref)
-- [`get_weights(q::Quadrature)`](@ref)
-- [`test_quadrature`](@ref)
->>>>>>> aad9ec96
 """
 abstract type Quadrature{D,T} <: GridapType end
 

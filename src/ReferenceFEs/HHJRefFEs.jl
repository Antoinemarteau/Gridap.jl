
struct HellanHerrmannJhonson <: PushforwardRefFE end

const hhj = HellanHerrmannJhonson()

Pushforward(::Type{<:HellanHerrmannJhonson}) = DoubleContraVariantPiolaMap()

"""
    struct HellanHerrmannJhonson <: PushforwardRefFE end
    HellanHerrmannJhonsonRefFE(::Type{T},p::Polytope,order::Integer) where T

Hellan-Herrmann-Jhonson reference finite element.

References:

- `The Hellan-Herrmann-Johnson method with curved elements`, Arnold and Walker (2020)

"""
function HellanHerrmannJhonsonRefFE(::Type{T},p::Polytope,order::Integer) where T
  @assert p == TRI "HellanHerrmannJhonson Reference FE only defined for TRIangles"

  VT = SymTensorValue{2,T}
  prebasis = MonomialBasis(Val(2),VT,order,Polynomials._p_filter)
<<<<<<< HEAD
  #fb = MonomialBasis(Val(1),T,order,Polynomials._p_filter)
  fb = get_shapefuns(LagrangianRefFE(T, SEGMENT, order))
  #cb = MonomialBasis(Val(2),VT,order-1,Polynomials._p_filter)
  #cb = get_shapefuns(LagrangianRefFE(VT, TRI, order-1))
  cb = map(constant_field,[VT(0.,1.,0.),VT(-2.,1.,0.),VT(0.,-1.,2.)])
=======
  fb = MonomialBasis(Val(D-1),T,order,Polynomials._p_filter)
  cb = MonomialBasis(Val(2),VT,order-1,Polynomials._p_filter)
>>>>>>> 762d5eba

  function cmom(φ,μ,ds) # Cell and Node moment function: σ_K(φ,μ) = ∫(φ:μ)dK
    Broadcasting(Operation(⊙))(φ,μ)
  end
  function fmom(φ,μ,ds) # Face moment function (normal) : σ_F(φ,μ) = ∫((n·φ·n)*μ)dF
    n = get_facet_normal(ds)
    φn = Broadcasting(Operation(⋅))(φ,n)
    nφn = Broadcasting(Operation(⋅))(n,φn)
    Broadcasting(Operation(*))(nφn,μ)
  end

  moments = Tuple[
    (get_dimrange(p,1),fmom,fb), # Face moments
  ]
  if order > 0
    push!(moments,(get_dimrange(p,2),cmom,cb))  # Cell moments
  end

  return MomentBasedReferenceFE(HellanHerrmannJhonson(),p,prebasis,moments,DivConformity())
end

# TODO move this to Field
Polynomials.get_order(f::Fields.LinearCombinationFieldVector) = get_order(f.fields)
Polynomials.get_order(f::AbstractVector{<:ConstantField}) = 0

function ReferenceFE(p::Polytope,::HellanHerrmannJhonson,::Type{T}, order) where T
  HellanHerrmannJhonsonRefFE(T,p,order)
end

function Conformity(reffe::GenericRefFE{HellanHerrmannJhonson},sym::Symbol)
  hdiv = (:Hdiv,:HDiv)
  if sym == :L2
    L2Conformity()
  elseif sym in hdiv
    DivConformity()
  else
    @unreachable """\n
    It is not possible to use conformity = $sym on a HellanHerrmannJhonson reference FE.

    Possible values of conformity for this reference fe are $((:L2, hdiv...)).
      """
  end
end

function get_face_own_dofs(reffe::GenericRefFE{HellanHerrmannJhonson}, conf::DivConformity)
  reffe.face_dofs
end

function get_face_dofs(reffe::GenericRefFE{HellanHerrmannJhonson,Dc}) where Dc
  face_dofs = [Int[] for i in 1:num_faces(reffe)]
  face_own_dofs = get_face_own_dofs(reffe)
  p = get_polytope(reffe)
  for d = 1:Dc # Starting from edges, vertices do not own DoFs for Nedelec
    first_face = get_offset(p,d)
    nfaces     = num_faces(reffe,d)
    for face = first_face+1:first_face+nfaces
      for df = 1:d-1
        face_faces  = get_faces(p,d,df)
        first_cface = get_offset(p,df)
        for cface in face_faces[face-first_face]
          cface_own_dofs = face_own_dofs[first_cface+cface]
          for dof in cface_own_dofs
            push!(face_dofs[face],dof)
          end
        end
      end
      for dof in face_own_dofs[face]
        push!(face_dofs[face],dof)
      end
    end
  end
  face_dofs
end<|MERGE_RESOLUTION|>--- conflicted
+++ resolved
@@ -21,16 +21,13 @@
 
   VT = SymTensorValue{2,T}
   prebasis = MonomialBasis(Val(2),VT,order,Polynomials._p_filter)
-<<<<<<< HEAD
   #fb = MonomialBasis(Val(1),T,order,Polynomials._p_filter)
+  #fb = MonomialBasis(Val(D-1),T,order,Polynomials._p_filter)
   fb = get_shapefuns(LagrangianRefFE(T, SEGMENT, order))
+  #cb = MonomialBasis(Val(2),VT,order-1,Polynomials._p_filter)
   #cb = MonomialBasis(Val(2),VT,order-1,Polynomials._p_filter)
   #cb = get_shapefuns(LagrangianRefFE(VT, TRI, order-1))
   cb = map(constant_field,[VT(0.,1.,0.),VT(-2.,1.,0.),VT(0.,-1.,2.)])
-=======
-  fb = MonomialBasis(Val(D-1),T,order,Polynomials._p_filter)
-  cb = MonomialBasis(Val(2),VT,order-1,Polynomials._p_filter)
->>>>>>> 762d5eba
 
   function cmom(φ,μ,ds) # Cell and Node moment function: σ_K(φ,μ) = ∫(φ:μ)dK
     Broadcasting(Operation(⊙))(φ,μ)

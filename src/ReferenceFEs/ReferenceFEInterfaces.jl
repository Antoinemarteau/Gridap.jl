
"""
    abstract type Conformity

`Conformity` subtypes are singletons representing a FE space conformity, that is
a Sobolev space that the global finite element space is a subset of.

The available conformities, along with the `Symbol`s that some high level
constructors accept, are:
- [`L2Conformity`](@ref); `:L2`
- [`GradConformity`](@ref) (alias `H1Conformity`); `:H1`, `:Hgrad`, `:C0`
- [`CurlConformity`](@ref); `:Hcurl`, `:HCurl`
- [`DivConformity`](@ref); `:Hdiv`, `:HDiv`
- [`CDConformity`](@ref)
"""
abstract type Conformity end

struct L2Conformity <: Conformity end

"""
    abstract type ReferenceFE{D} <: GridapType

Abstract type representing a Reference finite element. `D` is the underlying
coordinate space dimension. We follow the Ciarlet definition.
A reference finite element is defined by a polytope (cell topology), a basis of
an interpolation space of top of this polytope (denoted here as the prebasis),
and a basis of the dual of this space , i.e. the Degrees of Freedom (DoFs).
From this information one can compute the shape functions, i.e the canonical
basis w.r.t. the DoFs via `compute_shapefuns`. It is also possible to use
polynomial basis as shape functions, and compute the DoFs basis from a
prebasis of DoFs via `compute_dofs`. In the end, any `reffe::ReferenceFE` should
verify that

    evaluate(get_dof_basis(reffe), get_shapefuns(reffe))

is approximately the identity matrix.

In addition, this type encodes information about how the shape functions of the
reference finite element are "glued" with that of neighbors in order to build
globally conforming spaces, c.f. [`get_face_own_dofs`](@ref) and [`get_face_own_dofs_permutations`](@ref).

The `ReferenceFE` interface is defined by overloading these methods:

- [`num_dofs(reffe::ReferenceFE)`](@ref)
- [`get_polytope(reffe::ReferenceFE)`](@ref)
- [`get_prebasis(reffe::ReferenceFE)`](@ref)
- [`get_dof_basis(reffe::ReferenceFE)`](@ref)
- [`Conformity(reffe::ReferenceFE)`](@ref)
- [`get_face_own_dofs(reffe::ReferenceFE,conf::Conformity)`](@ref)
- [`get_face_own_dofs_permutations(reffe::ReferenceFE,conf::Conformity)`](@ref)
- [`get_face_dofs(reffe::ReferenceFE)`](@ref)

The interface is tested with
- [`test_reference_fe(reffe::ReferenceFE)`](@ref)

"""
abstract type ReferenceFE{D} <: GridapType end

abstract type ReferenceFEName end

# Extensible factory function
function ReferenceFE(p::Polytope, basis::ReferenceFEName, args...; kwargs...)
  @unreachable """\n
  Undefined factory function ReferenceFE for basis $basis and the given arguments.
  """
end

ReferenceFE(basis::ReferenceFEName, args...; kwargs...) = (basis, args, kwargs)

"""
    num_dofs(reffe::ReferenceFE) -> Int

Returns the number of DoFs, that is also the number of shape functions and the
dimension of the element's polynomial space.
"""
function num_dofs(reffe::ReferenceFE)
  @abstractmethod
end

"""
    get_polytope(reffe::ReferenceFE) -> Polytope

Returns the underlying [`Polytope`](@ref) object.
"""
function get_polytope(reffe::ReferenceFE)
  @abstractmethod
end

"""
    get_prebasis(reffe::ReferenceFE)

Returns the polynomial basis used as a pre-basis to compute the shape function,
which is a vector of `Field`s, often a [`PolynomialBasis`](@ref).
"""
function get_prebasis(reffe::ReferenceFE)
  @abstractmethod
end

"""
    get_order(reffe::ReferenceFE) -> Int

Returns the maximum polynomial order of shape function of `reffe`.
"""
get_order(reffe::ReferenceFE) = get_order(get_prebasis(reffe))

"""
    get_dof_basis(reffe::ReferenceFE)

Returns the underlying dof basis, which is a vector of `Dof`s, typically
[`LagrangianDofBasis{P,V}`](@ref) for FE using point evaluation based DoFs, or a
[`MomentBasedDofBasis`](@ref) using moment (face integral) based DoFs.
"""
function get_dof_basis(reffe::ReferenceFE)
  @abstractmethod
end

"""
    Conformity(reffe::ReferenceFE) -> Conformity

Return the default conformity of `reffe`.
"""
function Conformity(reffe::ReferenceFE)
  @abstractmethod
end

"""
    get_face_own_dofs(reffe::ReferenceFE[, conf::Conformity][, d::Int]) -> Vector{Vector{Int}}

Return a vector containing, for each face of `reffe`'s polytope, the indices of
the DoFs that belong to the interior of the face. This determines which DoFs
will be glued together in the global FE space: DoFs owned by a vertex or edge
shared by several physical polytopes will be glued/unified. Only the interior
owned DoFs (last face, i.e. the polytope itself) are not glued.

The ownership thus depends on the [`Conformity`](@ref) of the element: a `:L2`
conforming element is an element for which the polytope owns all DoFs such that
none are glued (e.g. for discontinuous Galerkin methods).

If `conf` is given, the ownership is computed for `conf` and not for `reffe`'s
conformity. If `d` is given, the returned vector only contains the data for the
`d`-dimensional faces of  `reffe`'s polytope.
"""
function get_face_own_dofs(reffe::ReferenceFE, conf::Conformity)
  @abstractmethod
end

function Conformity(reffe::ReferenceFE, conf::Conformity)
  conf
end

function Conformity(reffe::ReferenceFE, conf::Nothing)
  Conformity(reffe)
end

"""
    Conformity(reffe::ReferenceFE, conf::Symbol)

Return the [`Conformity`](@ref) that `conf` represents if `reffe` implements it,
or throws an `ErrorException` otherwise.

For example, if `reffe` is a Lagrangian refference FE with `H1Conformity`,
the function would return `L2Conformity()` and `H1Conformity()` for
respectively `conf=:L2` and `:H1` (because L² is in H¹), but would error on
`conf=:Hcurl`.
"""
function Conformity(reffe::ReferenceFE, sym::Symbol)
  @abstractmethod
end

function get_face_own_dofs(reffe::ReferenceFE)
  conf = Conformity(reffe)
  get_face_own_dofs(reffe, conf)
end

function get_face_own_dofs(reffe::ReferenceFE, conf::Nothing)
  get_face_own_dofs(reffe)
end

function get_face_own_dofs(reffe::ReferenceFE, conf::L2Conformity)
  _get_face_own_dofs_l2(reffe)
end

function _get_face_own_dofs_l2(reffe::ReferenceFE)
  p = get_polytope(reffe)
  r = [Int[] for i in 1:num_faces(p)]
  r[end] = collect(1:num_dofs(reffe))
  r
end

"""
    get_face_own_dofs_permutations(
      reffe::ReferenceFE[, conf::Conformity][, d::Integer]) -> Vector{Vector{Vector{Int}}}

Return, for each `face` of `reffe`'s polytope, the permutation of the DoF indices
(that `face` owns) corresponding to each possible configuration of the `face`
once mapped in the physical space. These permutations correspond to the vertex
permutation returned by
[`get_face_vertex_permutations(get_polytope(reffe))`](@ref get_face_vertex_permutations).

`conf` can be passed to chose the conformity defining the DoFs ownership to the faces.
If `d` is given, the permutations are only returned for the `d`-dimensional faces.

In some cases, a valid permutation of the dofs for a corresponding
relabeling of the vertices does not exist (i.e., lagrangian FEs on `QUAD` with
anisotropic order). For these permutations the corresponding vector in
`get_face_own_dofs_permutations(reffe)` has to be filled with the constant value
[`INVALID_PERM`](@ref).
"""
function get_face_own_dofs_permutations(reffe::ReferenceFE, conf::Conformity)
  face_own_dofs = get_face_own_dofs(reffe, conf)
  _trivial_face_own_dofs_permutations(face_own_dofs)
end

function _trivial_face_own_dofs_permutations(face_own_dofs)
  [[collect(Int, 1:length(dofs)),] for dofs in face_own_dofs]
end

function get_face_own_dofs_permutations(reffe::ReferenceFE)
  conf = Conformity(reffe)
  get_face_own_dofs_permutations(reffe, conf)
end

function get_face_own_dofs_permutations(reffe::ReferenceFE, conf::Nothing)
  get_face_own_dofs_permutations(reffe)
end

"""
    get_face_dofs(reffe::ReferenceFE[, d::Integer]) -> Vector{Vector{Int}}

Returns a vector of vector that, for each face of `reffe`'s polytope, stores the
ids of the DoF in the closure of the face. The difference with
[`get_face_own_dofs`](@ref) is that this includes DoFs owned by the boundary
faces of each face.

If `d` is given, the returned vector only contains the data for the
`d`-dimensional faces of `reffe`'s polytope.
"""
function get_face_dofs(reffe::ReferenceFE)
  @abstractmethod
end

function get_dof_to_comp(reffe::ReferenceFE)
  fill(0, num_dofs(reffe))
end

"""
    expand_cell_data(id_to_data, cell_to_id) -> cell_to_data

Takes a (small) vector of possible datas `type_to_data`, and an array
`cell_to_type` of indices in `type_to_data`, and return a cell array
containing the data of each cell.

See also [`compress_cell_data`](@ref).
"""
function expand_cell_data(type_to_data, cell_to_type)
  CompressedArray(type_to_data, cell_to_type)
end

function expand_cell_data(type_to_data, cell_to_type::Fill)
  ncells = length(cell_to_type)
  @assert length(type_to_data) == 1 "Only one reference element expected"
  @assert cell_to_type.value == 1 "Only one type of reference element expected"
  data = first(type_to_data)
  Fill(data, ncells)
end

function compress_cell_data(cell_data::AbstractArray)
  @unreachable """\n
  The given cell data cannot be compressed. Describe your data with
  a CompressedArray or Fill array types.
  """
end

"""
<<<<<<< HEAD
    compress_cell_data(cell_data::Fill) -> id_to_data, cell_to_id
    compress_cell_data(cell_data::CompressedArray) -> id_to_data, cell_to_id

Takes an array, iddentifies the unique values it contains, and returns the
vector of unique values and an array `cell_to_id` same shape as the input, but
containing the index of the data in `id_to_data` instead of the data.
See also [`CompressedArray`](@ref).

Use [`expand_cell_data`](@ref) to reverse the operation.
=======
    compress_cell_data(a::CompressedArray)
    compress_cell_data(a::Fill)
>>>>>>> 148ba958
"""
function compress_cell_data(a::CompressedArray)
  a.values, a.ptrs
end

function compress_cell_data(a::Fill)
  fill(a.value, 1), Fill(1, length(a))
end

# Test

"""
    test_reference_fe(reffe::ReferenceFE{D}) where D

Test if the methods in the `ReferenceFE` interface are defined for the object `reffe`.
"""
function test_reference_fe(reffe::ReferenceFE{D}) where {D}
  conf = Conformity(reffe)
  @test isa(conf, Conformity)
  test_reference_fe(reffe, conf)
end

function test_reference_fe(reffe::ReferenceFE{D}, conf::Conformity) where {D}
  @test D == num_dims(reffe)
  p = get_polytope(reffe)
  @test isa(p, Polytope{D})
  basis = get_prebasis(reffe)
  @test isa(basis, AbstractArray{<:Field})
  dofs = get_dof_basis(reffe)
  @test isa(dofs, AbstractArray{<:Dof})
  facedofs = get_face_own_dofs(reffe, conf)
  @test isa(facedofs, Vector{Vector{Int}})
  @test length(facedofs) == num_faces(p)
  facedofs_perms = get_face_own_dofs_permutations(reffe, conf)
  @test isa(facedofs_perms, Vector{Vector{Vector{Int}}})
  @test length(facedofs_perms) == num_faces(p)
  facedofs = get_face_dofs(reffe)
  @test isa(facedofs, Vector{Vector{Int}})
  @test length(facedofs) == num_faces(p)
  shapefuns = get_shapefuns(reffe)
  @test isa(shapefuns, AbstractVector{<:Field})
  ndofs = num_dofs(reffe)
  m = evaluate(dofs, basis)
  @test ndofs == size(m, 1)
  @test ndofs == size(m, 2)
end


"""
Constant of type `Int`  used to signal that a permutation is not valid.
"""
const INVALID_PERM = 0

# API

"""
    num_dims(::Type{<:ReferenceFE{D}})
    num_dims(reffe::ReferenceFE{D})

Returns `D`.
"""
num_dims(reffe::ReferenceFE) = num_dims(typeof(reffe))
num_dims(::Type{<:ReferenceFE{D}}) where {D} = D

"""
    num_cell_dims(::Type{<:ReferenceFE{D}})
    num_cell_dims(reffe::ReferenceFE{D})

Returns `D`.
"""
num_cell_dims(reffe::ReferenceFE) = num_dims(typeof(reffe))
num_cell_dims(::Type{<:ReferenceFE{D}}) where {D} = D

"""
    num_point_dims(::Type{<:ReferenceFE{D}})
    num_point_dims(reffe::ReferenceFE{D})

Returns `D`.
"""
num_point_dims(reffe::ReferenceFE) = num_dims(typeof(reffe))
num_point_dims(::Type{<:ReferenceFE{D}}) where {D} = D

"""
    num_faces(reffe::ReferenceFE)
    num_faces(reffe::ReferenceFE, d::Integer)

Number of faces of `reffe`s polytope, counting the polytope itself.

If `d` is given, only the `d`-dimensional faces are counted.
"""
num_faces(reffe::ReferenceFE) = num_faces(get_polytope(reffe))
num_faces(reffe::ReferenceFE, d::Integer) = num_faces(get_polytope(reffe), d)

"""
    num_vertices(reffe::ReferenceFE)

Number of `0`-faces of `reffe`s polytope.
"""
num_vertices(reffe::ReferenceFE) = num_vertices(get_polytope(reffe))


"""
    num_edges(reffe::ReferenceFE)

Number of `1`-faces of `reffe`s polytope.
"""
num_edges(reffe::ReferenceFE) = num_edges(get_polytope(reffe))


"""
    num_facets(reffe::ReferenceFE)

Number of `(D-1)`-faces of `reffe`s polytope.
"""
num_facets(reffe::ReferenceFE) = num_facets(get_polytope(reffe))

function get_face_own_dofs(reffe::ReferenceFE, conf::Conformity, d::Integer)
  p = get_polytope(reffe)
  range = get_dimrange(p, d)
  get_face_own_dofs(reffe, conf)[range]
end

function get_face_own_dofs(reffe::ReferenceFE, d::Integer)
  conf = Conformity(reffe)
  get_face_own_dofs(reffe, conf, d)
end

function get_face_dofs(reffe::ReferenceFE, d::Integer)
  p = get_polytope(reffe)
  range = get_dimrange(p, d)
  get_face_dofs(reffe)[range]
end

function get_face_own_dofs_permutations(reffe::ReferenceFE, conf::Conformity, d::Integer)
  p = get_polytope(reffe)
  range = get_dimrange(p, d)
  get_face_own_dofs_permutations(reffe, conf)[range]
end

function get_face_own_dofs_permutations(reffe::ReferenceFE, d::Integer)
  conf = Conformity(reffe)
  get_face_own_dofs_permutations(reffe, conf, d)
end

"""
    get_own_dofs_permutations(reffe::ReferenceFE)
    get_own_dofs_permutations(reffe::ReferenceFE, conf::Conformity)

Same as [`get_face_own_dofs_permutations`](@ref), but only return the last
permutations vector, that of DoFs owned by the cell (but not its boundary faces).
"""
function get_own_dofs_permutations(reffe::ReferenceFE, conf::Conformity)
  last(get_face_own_dofs_permutations(reffe, conf))
end

function get_own_dofs_permutations(reffe::ReferenceFE)
  conf = Conformity(reffe)
  get_own_dofs_permutations(reffe, conf)
end

"""
    get_shapefuns(reffe::ReferenceFE)

Returns the underlying shape function basis, which is an vector of `Field`s,
often a linear combination of a [`PolynomialBasis`](@ref) (the prebasis) and a
change of basis matrix.
"""
function get_shapefuns(reffe::ReferenceFE)
  dofs = get_dof_basis(reffe)
  prebasis = get_prebasis(reffe)
  compute_shapefuns(dofs, prebasis)
end

"""
    compute_shapefuns(dofs,prebasis)

Helper function used to compute the shape function basis
associated with the dof basis `dofs` and the basis `prebasis`.

It is equivalent to

    change = inv(evaluate(dofs,prebasis))
    linear_combination(change,prebasis) # i.e. transpose(change)*prebasis
"""
function compute_shapefuns(dofs, prebasis)
  change = inv(evaluate(dofs, prebasis))
  linear_combination(change, prebasis)
end

"""
    compute_dofs(predofs,shapefuns)

Helper function used to compute the dof basis
associated with the DoF prebasis `predofs` and the polynonial basis `shapefuns`.

It is equivalent to

    change = transpose(inv(evaluate(predofs,shapefuns)))
    linear_combination(change,predofs) # i.e. transpose(change)*predofs
"""
function compute_dofs(predofs, shapefuns)
  change = transpose(inv(evaluate(predofs, shapefuns)))
  linear_combination(change, predofs)
end

# Concrete implementation

"""
    struct GenericRefFE{T,D} <: ReferenceFE{D}
      # + private fields
    end

This type is a *materialization* of the `ReferenceFE` interface. That is, it is a
`struct` that stores the values of all abstract methods in the `ReferenceFE` interface.
This type is useful to build reference FEs from the underlying ingredients without
the need to create a new type.

Note that some fields in this `struct` are type unstable deliberately in order to simplify the
type signature. Don't access them in computationally expensive functions,
instead extract the required fields before and pass them to the computationally expensive function.
"""
struct GenericRefFE{T,D} <: ReferenceFE{D}
  ndofs::Int
  polytope::Polytope{D}
  prebasis::AbstractVector{<:Field}
  dofs::AbstractVector{<:Dof}
  conformity::Conformity
  metadata
  face_dofs::Vector{Vector{Int}}
  shapefuns::AbstractVector{<:Field}

  @doc """
        GenericRefFE{T}(
          ndofs::Int,
          polytope::Polytope{D},
          prebasis::AbstractVector{<:Field},
          dofs::AbstractVector{<:Dof},
          conformity::Conformity,
          metadata,
          face_dofs::Vector{Vector{Int}},
          shapefuns::AbstractVector{<:Field}=compute_shapefuns(dofs,prebasis)
        ) where {T,D}

  Constructor using a DoF basis and function space pre-basis.
  """
  function GenericRefFE{T}(
    ndofs::Int,
    polytope::Polytope{D},
    prebasis::AbstractVector{<:Field},
    dofs::AbstractVector{<:Dof},
    conformity::Conformity,
    metadata,
    face_dofs::Vector{Vector{Int}},
    shapefuns::AbstractVector{<:Field}=compute_shapefuns(dofs, prebasis)) where {T,D}

    new{T,D}(
      ndofs,
      polytope,
      prebasis,
      dofs,
      conformity,
      metadata,
      face_dofs,
      shapefuns)
  end
  @doc """
        GenericRefFE{T}(
          ndofs::Int,
          polytope::Polytope{D},
          prebasis::AbstractVector{<:Field},
          predofs::AbstractVector{<:Dof},
          conformity::Conformity,
          metadata,
          face_dofs::Vector{Vector{Int}},
          shapefuns::AbstractVector{<:Field},
          dofs::AbstractVector{<:Dof}=compute_dofs(predofs,shapefuns)
        ) where {T,D}

  Constructor using shape function basis and a DoF pre-basis.
  """
  function GenericRefFE{T}(
    ndofs::Int,
    polytope::Polytope{D},
    predofs::AbstractVector{<:Dof},
    conformity::Conformity,
    metadata,
    face_dofs::Vector{Vector{Int}},
    shapefuns::AbstractVector{<:Field},
    dofs::AbstractVector{<:Dof}=compute_dofs(predofs, shapefuns)) where {T,D}

    new{T,D}(
      ndofs,
      polytope,
      shapefuns,
      dofs,
      conformity,
      metadata,
      face_dofs,
      # Trick to be able to eval dofs af shapefuns in physical space
      # cf /test/FESpacesTests/PhysicalFESpacesTests.jl
      linear_combination(Eye{Int}(ndofs), shapefuns))
  end
end

num_dofs(reffe::GenericRefFE) = reffe.ndofs

get_polytope(reffe::GenericRefFE) = reffe.polytope

get_prebasis(reffe::GenericRefFE) = reffe.prebasis

get_dof_basis(reffe::GenericRefFE) = reffe.dofs

Conformity(reffe::GenericRefFE) = reffe.conformity

get_face_dofs(reffe::GenericRefFE) = reffe.face_dofs

get_shapefuns(reffe::GenericRefFE) = reffe.shapefuns

get_metadata(reffe::GenericRefFE) = reffe.metadata<|MERGE_RESOLUTION|>--- conflicted
+++ resolved
@@ -272,9 +272,8 @@
 end
 
 """
-<<<<<<< HEAD
+    compress_cell_data(cell_data::CompressedArray) -> id_to_data, cell_to_id
     compress_cell_data(cell_data::Fill) -> id_to_data, cell_to_id
-    compress_cell_data(cell_data::CompressedArray) -> id_to_data, cell_to_id
 
 Takes an array, iddentifies the unique values it contains, and returns the
 vector of unique values and an array `cell_to_id` same shape as the input, but
@@ -282,10 +281,6 @@
 See also [`CompressedArray`](@ref).
 
 Use [`expand_cell_data`](@ref) to reverse the operation.
-=======
-    compress_cell_data(a::CompressedArray)
-    compress_cell_data(a::Fill)
->>>>>>> 148ba958
 """
 function compress_cell_data(a::CompressedArray)
   a.values, a.ptrs

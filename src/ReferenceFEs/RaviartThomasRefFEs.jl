--- conflicted
+++ resolved
@@ -74,59 +74,6 @@
   get_face_dofs(reffe)
 end
 
-<<<<<<< HEAD
-function get_dof_basis(reffe::GenericRefFE{RaviartThomas},phi::Field)
-  cache = return_cache(get_dof_basis,reffe,phi)
-  evaluate!(cache,get_dof_basis,reffe,phi)
-end
-
-function return_cache(::typeof(get_dof_basis),reffe::GenericRefFE{RaviartThomas},phi::Field)
-  p = get_polytope(reffe)
-  prebasis = get_prebasis(reffe)
-  order = get_order(prebasis)
-  et = return_type(prebasis)
-  dofs = get_dof_basis(reffe)
-  nodes, nf_nodes, nf_moments =  get_nodes(dofs),
-                                 get_face_nodes_dofs(dofs),
-                                 get_face_moments(dofs)
-  db = MomentBasedDofBasis(nodes,nf_moments,nf_nodes)
-
-  # Determine the type of the elements
-  # in the range of Field. This is the
-  # element type of the face_moments array.
-  D = num_dims(reffe)
-  pt = Point{D,et}
-  T=return_type(phi,zero(pt))
-  face_moments = [ similar(i,T)  for i in nf_moments ]
-
-  Jt_q_cache = return_cache(∇(phi),db.nodes)
-  cache = (db.nodes, db.face_nodes, nf_moments, face_moments, Jt_q_cache)
-  cache
-end
-
-
-function evaluate!(cache,::typeof(get_dof_basis),reffe::GenericRefFE{RaviartThomas},phi::Field)
-  nodes, nf_nodes, nf_moments, face_moments, Jt_q_cache = cache
-
-  Jt_q = evaluate!(Jt_q_cache,∇(phi),nodes)
-  for face in 1:length(face_moments)
-    moments = nf_moments[face]
-    if length(moments) > 0
-      num_qpoints, num_moments = size(moments)
-      for i in 1:num_qpoints
-        Jt_q_i = Jt_q[nf_nodes[face][i]]
-        change = meas(Jt_q_i) * pinvJt(Jt_q_i)
-        for j in 1:num_moments
-          face_moments[face][i,j] = change ⋅ nf_moments[face][i,j]
-        end
-      end
-    end
-  end
-  MomentBasedDofBasis(nodes,face_moments,nf_nodes)
-end
-
-=======
->>>>>>> 571462fb
 function _RT_nodes_and_moments(::Type{et}, p::Polytope, order::Integer, phi::Field) where et
 
   D = num_dims(p)
@@ -452,7 +399,7 @@
                    Jt::Number,
                    detJ::Number,
                    sign_flip::Bool)
-  ((-1)^sign_flip*v)⋅((1/abs(detJ))*Jt)
+  ((-1)^sign_flip*v)⋅((1/detJ)*Jt)
 end
 
 function evaluate!(cache,
@@ -461,13 +408,8 @@
                    phi::Field,
                    sign_flip::AbstractVector{<:Field})
   Jt = ∇(phi)
-<<<<<<< HEAD
   detJ = Operation(meas)(Jt)
-  Broadcasting(Operation(k))(v,Jt,detJ)
-=======
-  detJ = Operation(det)(Jt)
   Broadcasting(Operation(k))(v,Jt,detJ,sign_flip)
->>>>>>> 571462fb
 end
 
 function lazy_map(

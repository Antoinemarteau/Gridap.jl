
"""
    struct Duffy <: QuadratureName

Duffy quadrature rule for simplices, obtained as the mapped
tensor product of 1d Gauss-Jacobi and Gauss-Legendre quadratures.

# Constructor:

    Quadrature(p::Polytope, duffy, degree::Integer; T::Type{<:AbstractFloat}=Float64)
"""
struct Duffy <: QuadratureName end
<<<<<<< HEAD

"""
    const duffy = Duffy()
"""
const duffy = Duffy()

function Quadrature(p::Polytope,::Duffy,degree::Integer;T::Type{<:AbstractFloat}=Float64)
  @assert is_simplex(p)
  D = num_dims(p)
  x, w = _duffy(degree,D,T=T)
  name = "Simplex quadrature of degree $degree obtained with Duffy transformation and tensor product of 1d Gauss-Jacobi and Gauss-Legendre rules."
  GenericQuadrature(x,w,name)
end

function _duffy(degree::Integer,D::Int;T::Type{<:AbstractFloat}=Float64)
  quad_1d = [ gauss_jacobi_quadrature(degree,(D-1)-(d-1),0;T) for d in 1:D]
  coords_1d, weights_1d = map(first, quad_1d), map(last, quad_1d)

  a = T(0.5)
  for d in (D-1):-1:1
    weights_1d[d] .*= a
    a *= T(0.5)
  end

  coords, weights = _tensor_product(coords_1d, weights_1d)
  return _duffy_map.(coords), weights
=======
const duffy = Duffy()

function Quadrature(
  p::Polytope, ::Duffy, degree::Integer; T::Type{<:AbstractFloat}=Float64
)
  msg = """\n
  `duffy` quadrature rule only for simplices.
  """
  @assert is_simplex(p) msg

  D = num_dims(p)
  coords, weights = _duffy_quad(degree, D; T)
  name = "Simplex quadrature of degree $degree obtained with Duffy transformation and tensor product of 1d Gauss-Jacobi and Gauss-Legendre rules."
  GenericQuadrature(coords, weights, name)
end

function maxdegree(p::Polytope, ::Duffy)
  is_simplex(p) ? Inf : 0
end

function _duffy_quad(degree::Integer, D::Int; T::Type{<:AbstractFloat}=Float64)
  beta = 0
  quads = [
    _gauss_jacobi_in_0_to_1(degree, (D - 1) - (d - 1), beta; T)
    for d in 1:(D-1)
  ]
  quad_1d = _gauss_legendre_in_0_to_1(degree; T)
  push!(quads, quad_1d)

  a = one(T) / 2
  for d in (D-1):-1:1
    rmul!(quads[d][2], a)
    a /= 2
  end

  _coords, weights = _tensor_product(quads, T)
  coords = _duffy_map.(_coords)
  coords, weights
>>>>>>> d5f17a94
end

# Duffy map from the n-cube in [0,1]^d to the n-simplex in [0,1]^d
function _duffy_map(q::Point{D,T}) where {D,T}
  m = zero(Mutable(Point{D,T}))
  m[1] = q[1]
  a = one(T)
  for i in 2:D
    a *= (1 - q[i-1])
    m[i] = a * q[i]
  end
  Point{D,T}(m)
end

<<<<<<< HEAD
_duffy_map(q::Point{1,T}) where T = q
=======
_duffy_map(q::Point{1,T}) where T = q

function _gauss_jacobi_in_0_to_1(degree, alpha, beta; T::Type{<:AbstractFloat}=Float64)
  n = _npoints_from_degree(degree)
  x, w = gaussjacobi(n, alpha, beta)
  _map_to(0, 1, x, w; T)
end

function _gauss_legendre_in_0_to_1(degree; T::Type{<:AbstractFloat}=Float64)
  n = _npoints_from_degree(degree)
  x, w = gausslegendre(n)
  _map_to(0, 1, x, w; T)
end

# Transforms a 1-D quadrature from `[-1,1]` to `[a,b]`, with `a<b`.
function _map_to(a, b, points, weights; T::Type{<:AbstractFloat}=Float64)
  points_ab = Vector{T}(undef, length(points))
  weights_ab = Vector{T}(undef, length(weights))
  c = (a + b) / 2
  h = (b - a) / 2
  points_ab .= h * points .+ c
  weights_ab .= h * weights
  points_ab, weights_ab
end
>>>>>>> d5f17a94
<|MERGE_RESOLUTION|>--- conflicted
+++ resolved
@@ -10,34 +10,10 @@
     Quadrature(p::Polytope, duffy, degree::Integer; T::Type{<:AbstractFloat}=Float64)
 """
 struct Duffy <: QuadratureName end
-<<<<<<< HEAD
 
 """
     const duffy = Duffy()
 """
-const duffy = Duffy()
-
-function Quadrature(p::Polytope,::Duffy,degree::Integer;T::Type{<:AbstractFloat}=Float64)
-  @assert is_simplex(p)
-  D = num_dims(p)
-  x, w = _duffy(degree,D,T=T)
-  name = "Simplex quadrature of degree $degree obtained with Duffy transformation and tensor product of 1d Gauss-Jacobi and Gauss-Legendre rules."
-  GenericQuadrature(x,w,name)
-end
-
-function _duffy(degree::Integer,D::Int;T::Type{<:AbstractFloat}=Float64)
-  quad_1d = [ gauss_jacobi_quadrature(degree,(D-1)-(d-1),0;T) for d in 1:D]
-  coords_1d, weights_1d = map(first, quad_1d), map(last, quad_1d)
-
-  a = T(0.5)
-  for d in (D-1):-1:1
-    weights_1d[d] .*= a
-    a *= T(0.5)
-  end
-
-  coords, weights = _tensor_product(coords_1d, weights_1d)
-  return _duffy_map.(coords), weights
-=======
 const duffy = Duffy()
 
 function Quadrature(
@@ -76,7 +52,6 @@
   _coords, weights = _tensor_product(quads, T)
   coords = _duffy_map.(_coords)
   coords, weights
->>>>>>> d5f17a94
 end
 
 # Duffy map from the n-cube in [0,1]^d to the n-simplex in [0,1]^d
@@ -91,9 +66,6 @@
   Point{D,T}(m)
 end
 
-<<<<<<< HEAD
-_duffy_map(q::Point{1,T}) where T = q
-=======
 _duffy_map(q::Point{1,T}) where T = q
 
 function _gauss_jacobi_in_0_to_1(degree, alpha, beta; T::Type{<:AbstractFloat}=Float64)
@@ -117,5 +89,4 @@
   points_ab .= h * points .+ c
   weights_ab .= h * weights
   points_ab, weights_ab
-end
->>>>>>> d5f17a94
+end
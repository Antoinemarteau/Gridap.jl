--- conflicted
+++ resolved
@@ -277,7 +277,8 @@
 Returns `D`.
 """
 num_point_dims(::Type{<:Polytope{D}}) where D = D
-num_point_dims(p::Polytope) = num_dims(p)
+num_point_dims(p::Polytope) = num_point_dims(typeof(p))
+
 
 """
     num_cell_dims(::Type{<:Polytope{D}})
@@ -285,18 +286,9 @@
 
 Returns `D`.
 """
-<<<<<<< HEAD
 num_cell_dims(::Type{<:Polytope{D}}) where D = D
-num_cell_dims(p::Polytope) = num_dims(p)
-
-=======
-num_dims(p::Polytope) = num_dims(typeof(p))
-
 num_cell_dims(p::Polytope) = num_cell_dims(typeof(p))
 
-num_point_dims(p::Polytope) = num_point_dims(typeof(p))
-
->>>>>>> d611c357
 """
     num_faces(p::Polytope)
 
@@ -753,15 +745,11 @@
 end
 
 """
-<<<<<<< HEAD
     get_bounding_box(p::Polytope{D})
 
 Return a couple of `Point{D}`s defining a bounding box containing `p`. The box
 is the `D`-cuboid with all edges parallel to the Cartesian axes, and whose
 diametraly opposed vertices are the two returned vertices.
-=======
-    get_bounding_box(p::Polytope)
->>>>>>> d611c357
 """
 function get_bounding_box(p::Polytope)
   vertex_to_coords = get_vertex_coordinates(p)

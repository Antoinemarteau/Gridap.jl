--- conflicted
+++ resolved
@@ -58,7 +58,11 @@
   glue, dirichlet_dof_tag = _generate_node_to_dof_glue_component_major(
     z,node_to_tag,tag_to_masks)
   cell_dofs_ids, cell_reffe = _generate_cell_data_clagrangian(z,grid,glue)
-  cell_shapefuns, cell_dof_basis = compute_cell_space(cell_reffe, grid)
+  cell_shapefuns = lazy_map(get_shapefuns,cell_reffe)
+  cell_dof_basis = lazy_map(get_dof_basis,cell_reffe)
+  rd = ReferenceDomain()
+  fe_basis, fe_dof_basis = compute_cell_space(
+    cell_shapefuns,cell_dof_basis,rd,rd,grid)
   cell_is_dirichlet = collect(lazy_map(dofs->any(dof->dof<0,dofs),cell_dofs_ids))
 
   nfree = length(glue.free_dof_to_node)
@@ -71,8 +75,8 @@
     nfree,
     ndirichlet,
     cell_dofs_ids,
-    cell_shapefuns,
-    cell_dof_basis,
+    fe_basis,
+    fe_dof_basis,
     cell_is_dirichlet,
     dirichlet_dof_tag,
     dirichlet_cells,
@@ -285,45 +289,7 @@
     cell_to_nodes,
     ctype_to_reffe,
     cell_to_ctype,
-<<<<<<< HEAD
     glue.node_and_comp_to_dof)
-=======
-    node_and_comp_to_dof)
-
-  cell_shapefuns = lazy_map(get_shapefuns,cell_to_reffe)
-  cell_dof_basis = lazy_map(get_dof_basis,cell_to_reffe)
-
-  cell_shapefuns, cell_dof_basis =
-    compute_cell_space(cell_shapefuns, cell_dof_basis, ReferenceDomain(), ReferenceDomain(),grid)
-
-  nfree = length(dof_to_node)
-  ndirichlet = 0
-
-  dirichlet_dof_tag = Int8[]
-  dirichlet_cells = Int32[]
-  cell_is_dirichlet = Fill(false,num_cells(grid))
-  ntags = 0
-  vector_type = Vector{_dof_type(z)}
-
-  space = UnconstrainedFESpace(
-    vector_type,
-    nfree,
-    ndirichlet,
-    cell_dofs_ids,
-    cell_shapefuns,
-    cell_dof_basis,
-    cell_is_dirichlet,
-    dirichlet_dof_tag,
-    dirichlet_cells,
-    ntags)
-
-  space, dof_to_node, dof_to_comp, node_and_comp_to_dof
-
-end
-
-_dof_type(r::Number) = typeof(r)
-_dof_type(r::MultiValue) = eltype(r)
->>>>>>> 84fcf881
 
   cell_to_dofs, cell_to_reffe
 end

"""
The exported names in this module are:

$(EXPORTS)
"""
module Io

using DocStringExtensions
using JLD2
using FileIO

using Gridap.Helpers
import JSON
using BSON

export to_dict
export from_dict

export to_json
export to_json_file
<<<<<<< HEAD
export to_jld2_file
export from_json
export from_json_file
export from_jld2_file
=======
export to_bson_file
export from_json
export from_json_file
export from_bson_file
>>>>>>> 74d03cd0

include("IoInterfaces.jl")

include("Json.jl")

<<<<<<< HEAD
include("JLD2.jl")

end
=======
include("Bson.jl")

end
>>>>>>> 74d03cd0
<|MERGE_RESOLUTION|>--- conflicted
+++ resolved
@@ -18,28 +18,18 @@
 
 export to_json
 export to_json_file
-<<<<<<< HEAD
+export to_bson_file
 export to_jld2_file
 export from_json
 export from_json_file
+export from_bson_file
 export from_jld2_file
-=======
-export to_bson_file
-export from_json
-export from_json_file
-export from_bson_file
->>>>>>> 74d03cd0
 
 include("IoInterfaces.jl")
 
 include("Json.jl")
 
-<<<<<<< HEAD
-include("JLD2.jl")
-
-end
-=======
 include("Bson.jl")
 
-end
->>>>>>> 74d03cd0
+include("JLD2.jl")
+end
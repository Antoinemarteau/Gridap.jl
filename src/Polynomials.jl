module Polynomials

using Numa #@fverdugo to be eliminated
using Numa.Helpers
using Numa.FieldValues
using Numa.FieldValues: mutable
using StaticArrays: MVector
# using Numa.Quadratures
# using Base.Cartesian

export MultivariatePolynomialBasis
export TensorProductMonomialBasis
export MPB_WithChangeOfBasis
# export UnivariatePolynomialBasis
# export UnivariateMonomialBasis

export evaluate
export gradient, ∇
export evaluate!

"""
Abstract type representing a multivariate polynomial basis
with value of type T in a coordinate space of D dimensions
"""
abstract type MultivariatePolynomialBasis{D,T} end

Base.length(::MultivariatePolynomialBasis)::Int = @abstractmethod


"""
Same as evaluate! but allocates output
"""
function evaluate(self::MultivariatePolynomialBasis{D,T},points::AbstractArray{Point{D},1}) where {D,T}
  vals = Array{T,2}(undef,(length(self),length(points)))
  evaluate!(self,points,vals)
  vals
end

"""
First axis of v for dofs, second for points
"""
evaluate!(::MultivariatePolynomialBasis{D,T},::AbstractVector{Point{D}},v::AbstractArray{T,2}) where {D,T} = @abstractmethod

"""
Object that represents the gradient of the elements of a basis
"""
struct GradMultivariatePolynomialBasis{D,TG,T,B<:MultivariatePolynomialBasis{D,T}} <: MultivariatePolynomialBasis{D,TG}
  basis::B
end

"""
evaluate! overwritten for gradients of bases
"""
function evaluate!(self::GradMultivariatePolynomialBasis{D,T},
	points::AbstractArray{Point{D},1}, v::AbstractArray{T,2}) where {D,T}
  evaluategradients!(self.basis,points,v)
end

"""
Create a `GradMultivariatePolynomialBasis` object from a basis
`MultivariatePolynomialBasis`. The result is a
MultivariatePolynomialBasis{TG,D} where TG is a type whose rank is one unit
greater than the one of T
"""
function gradient(self::MultivariatePolynomialBasis{D,T}) where{D,T}
  TG = outer(Point{D},T)
  # TG = Base._return_type(outer,Tuple{Point{D},T})
  B = typeof(self)
  GradMultivariatePolynomialBasis{D,TG,T,B}(self)
end

Base.length(this::GradMultivariatePolynomialBasis)::Int = length(this.basis)

function gradient(::GradMultivariatePolynomialBasis{D,T,B} where{D,T,B})
 error("Gradient of a gradient not available")
end

const ∇ = gradient

"""
Abstract type representing a univariate polynomial basis in dimension one
"""
abstract type UnivariatePolynomialBasis <: MultivariatePolynomialBasis{1,ScalarValue} end

"""
Univariate monomial basis of a given `order`
"""
struct UnivariateMonomialBasis <: UnivariatePolynomialBasis
  order::Int64
end

Base.length(this::UnivariateMonomialBasis)::Int = this.order+1

"""
Auxiliary function that does the same as evaluate but using a pre-allocated
array
"""
function evaluate!(this::UnivariateMonomialBasis,
  points::AbstractVector{Point{1}},v::AbstractArray{ScalarValue,2})
  for (j,p) in enumerate(points)
    for i in 1:length(this)
      v[i,j] = p[1]^(i-1)
    end
  end
end

function evaluategradients!(this::UnivariateMonomialBasis,
  points::AbstractVector{Point{1}},v::AbstractArray{VectorValue{1},2})
  # numd = 1 # Changing this number, we get higher order derivatives, to be used
	# for Hessians, etc.
  for (j,p) ∈ enumerate(points)
		v[1,j] = VectorValue{1}(0.0)
    for i in 2:length(this)
      # val = (i<=numd) ? 0.0 : prod([i-k-1 for k=0:numd-1])p[1]^(i-numd-1)
			v[i,j] = VectorValue{1}((i-1)*p[1]^(i-2))
    end
  end
end

function evaluategradients(self::UnivariateMonomialBasis,
	points::AbstractVector{Point{1}})
  vals = Array{VectorValue{1},2}(undef,(length(self),length(points)))
  evaluategradients!(self,points,vals)
  vals
end

"""
Multivariate monomial basis obtained as tensor product of univariate polynomial
basis per dimension
"""
struct TensorProductMonomialBasis{D,T} <: MultivariatePolynomialBasis{D,T}
  univariatebases::NTuple{D,UnivariateMonomialBasis}
end

"""
Provide a `TensorProductMonomialBasis` for a vector `order` providing the order per
dimension
"""
function TensorProductMonomialBasis{D,T}(order::Vector{Int64}) where {D,T}
  @assert(length(order) == D)
  uvmbs = [UnivariateMonomialBasis(order[i]) for i=1:length(order)]
  TensorProductMonomialBasis{D,T}(tuple(uvmbs...))
end

function Base.length(this::TensorProductMonomialBasis{D,T})::Int where {D,T}
	p = 1
	for i in 1:D
		p *= length(this.univariatebases[i])
	end
  length(T)*p
end

function evaluate!(this::TensorProductMonomialBasis{D,T},
  points::AbstractVector{Point{D}}, v::AbstractArray{T,2}) where {D,T}
  tpcoor = i -> [ Point{1}(p[i]) for p in points]
  cooruv = [tpcoor(i) for i in 1:D]
  univals = [evaluate(this.univariatebases[i],cooruv[i]) for i in 1:D]
	# @santiagobadia : In the future, we can create a new evaluate! interface with
	# an additional scratch data with univals. To be used in unfitted FEM
	# @santiagobadia : Strided array of points foer every dim instead of cooruv
	cid = ntuple(i -> 1:length(this.univariatebases[i]), D)
	lent = length(T)
	cid = (cid..., 1:lent)
	cid = CartesianIndices(cid)
	E = eltype(T)
	MT = mutable(T)
	aux = zero(MT)
	for (i,j) in enumerate(cid)
		d = j[D+1]
		for k in 1:length(points)
			val = 1.0
			for l in 1:D
				val *= univals[l][j[l],k]
			end
			v[i,k] = insertentry!(val,aux,d)
			insertentry!(zero(E),aux,d)
		end
	end
end

insertentry!(a::Float64, b, d::Int) = a

function insertentry!(a::Float64, b::AbstractArray, d::Int)
	b[d] = a
	b
end

function evaluategradients!(this::TensorProductMonomialBasis{D,T},
  points::AbstractVector{Point{D}}, v::AbstractArray{TG,2}) where {D,T,TG}
  tpcoor = i -> [ Point{1}(p[i]) for p in points]#@fverdugo [...] allocates a temporary array
  cooruv = [tpcoor(i) for i in 1:D]#@fverdugo [...] allocates a temporary array
  univals = [evaluate(this.univariatebases[i],cooruv[i]) for i in 1:D]#@fverdugo [...] allocates a temporary array
	dervals = [evaluategradients(this.univariatebases[i],cooruv[i]) for i in 1:D]#@fverdugo [...] allocates a temporary array
  cid = ntuple(i -> 1:length(this.univariatebases[i]), D)
  lent = length(T)
  cid = (cid..., 1:lent)
  cid = CartesianIndices(cid)
	E = eltype(T)
	aux = zero(MVector{D,E})
	eb = zero(mutable(T))
  for (i,I) in enumerate(cid)
    d = I[D+1]
    for (p,P) in enumerate(points)
			tpder!(aux, I, p, univals, dervals)
			# @santiagobadia : Any better solution?
<<<<<<< HEAD
=======
			println("********")
			println(aux)
			println(eb)
			println(typeof(aux))
			println(typeof(eb))
			println(typeof(v[i,p]))
			println(outer(aux,eb))
			println(typeof(outer(aux,eb)))
>>>>>>> 49c99751
			eb = insertentry!(one(E),eb,d)
			v[i,p] = outer(aux,eb)
			insertentry!(zero(E),aux,d)
			insertentry!(zero(E),eb,d)
    end
  end
end

function tpder!(aux::MVector{D,E}, I::CartesianIndex{L}, p::Int, univals, dervals) where {D,E,L}
	for α in 1:D
		val = one(E)
		for β in 1:L-1
			if β != α
				val = val*univals[β][I[β],p][1]
			else
				val = val*dervals[β][I[β],p][1]
			end
		end
		aux[α] = val
	end
end

struct MPB_WithChangeOfBasis{D,T} <: MultivariatePolynomialBasis{D,T}
  basis::MultivariatePolynomialBasis{D,T}
	changeofbasis::Array{Float64,2}
end

function Base.length(this::MPB_WithChangeOfBasis{D,T})::Int where {D,T}
  length(this.basis)
end

function evaluate!(this::MPB_WithChangeOfBasis{D,T},
  points::AbstractVector{Point{D}}, v::AbstractArray{T,2}) where {D,T}
	evaluate!(this.basis,points,v)
	println(v)
	v .= this.changeofbasis*v
end

end # module Polynomials<|MERGE_RESOLUTION|>--- conflicted
+++ resolved
@@ -203,17 +203,6 @@
     for (p,P) in enumerate(points)
 			tpder!(aux, I, p, univals, dervals)
 			# @santiagobadia : Any better solution?
-<<<<<<< HEAD
-=======
-			println("********")
-			println(aux)
-			println(eb)
-			println(typeof(aux))
-			println(typeof(eb))
-			println(typeof(v[i,p]))
-			println(outer(aux,eb))
-			println(typeof(outer(aux,eb)))
->>>>>>> 49c99751
 			eb = insertentry!(one(E),eb,d)
 			v[i,p] = outer(aux,eb)
 			insertentry!(zero(E),aux,d)
@@ -248,8 +237,13 @@
 function evaluate!(this::MPB_WithChangeOfBasis{D,T},
   points::AbstractVector{Point{D}}, v::AbstractArray{T,2}) where {D,T}
 	evaluate!(this.basis,points,v)
-	println(v)
 	v .= this.changeofbasis*v
 end
 
+function evaluategradients!(this::MPB_WithChangeOfBasis{D,T},
+  points::AbstractVector{Point{D}}, v::AbstractArray{TG,2}) where {D,T,TG}
+	evaluategradients!(this.basis,points,v)
+	v .= this.changeofbasis*v
+end
+
 end # module Polynomials
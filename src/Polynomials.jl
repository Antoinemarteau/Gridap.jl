--- conflicted
+++ resolved
@@ -232,11 +232,6 @@
 	evaluate!(this.basis,points,v)
 	println(v)
 	v .= this.changeofbasis*v
-<<<<<<< HEAD
-=======
-	# @santiagobadia : Why v = this.changeofbasis*v is not enough?
-	# or copy(this.changeofbasis*v) ?
->>>>>>> 7016af92
 end
 
 # function evaluate(this::MPB_WithChangeOfBasis{D,T},points::AbstractVector{Point{D}}) where {D,T}

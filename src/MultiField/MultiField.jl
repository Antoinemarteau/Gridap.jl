--- conflicted
+++ resolved
@@ -16,11 +16,8 @@
 using Gridap.CellData
 using Gridap.Fields
 
-<<<<<<< HEAD
 using Gridap.FESpaces: FEBasis, TestBasis, TrialBasis, get_cell_dof_values
-=======
 using Gridap.FESpaces: SingleFieldFEBasis, TestBasis, TrialBasis
->>>>>>> 93a26fc1
 using Gridap.Arrays: BlockArrayCooMap
 using Gridap.ReferenceFEs: HEX_AXIS, TET_AXIS, ExtrusionPolytope,
                            get_faces, get_node_coordinates, get_polytope,

--- conflicted
+++ resolved
@@ -63,11 +63,8 @@
 export ⋅²
 export double_contraction
 export data_index
-<<<<<<< HEAD
 export indep_comp_getindex
-=======
 export indep_components_names
->>>>>>> f4c7e566
 
 import Base: show
 import Base: zero, one

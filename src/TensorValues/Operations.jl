###############################################################
# Comparison
###############################################################

(==)(a::MultiValue,b::MultiValue) = false
(==)(a::MultiValue{S},b::MultiValue{S}) where {S} = a.data == b.data
(≈)(a::MultiValue{S},b::MultiValue{S}) where {S} = isapprox(get_array(a), get_array(b))
(≈)(a::MultiValue{S,T1,N,0} where T1,b::MultiValue{S,T2,N,0} where T2) where {S,N} = true

function (≈)(
  a::AbstractArray{<:MultiValue}, b::AbstractArray{<:MultiValue})
  if size(a) != size(b); return false; end
  for (ai,bi) in zip(a,b)
    if !(ai≈bi); return false; end
  end
  true
end

function isless(a::MultiValue{Tuple{L}},b::MultiValue{Tuple{L}}) where L
  for d in L:-1:1
    if isless(a[d], b[d])
      return true
    elseif isless(b[d], a[d])
      return false
    else
      continue
    end
  end
  false
end

isless(a::Number,b::MultiValue) = all(isless.(a, b.data))
isless(a::MultiValue,b::MultiValue) = @unreachable "Comparison is not defined between tensor of order greater than 1"

###############################################################
# promotion and conversions
###############################################################

# No default promotion /conversion for tensors of different type names
promote_rule(::Type{<:MultiValue},::Type{<:MultiValue}) = Union{}

# But promotion and conversion between the different types of square tensors.
promote_rule(::Type{<:TensorValue{D,D,Ta}},     ::Type{<:SymTensorValue{D,Tb}})          where {D,Ta,Tb} = TensorValue{D,D,promote_type(Ta,Tb)}
promote_rule(::Type{<:TensorValue{D,D,Ta}},     ::Type{<:SkewSymTensorValue{D,Tb}})      where {D,Ta,Tb} = TensorValue{D,D,promote_type(Ta,Tb)}
promote_rule(::Type{<:TensorValue{D,D,Ta}},     ::Type{<:SymTracelessTensorValue{D,Tb}}) where {D,Ta,Tb} = TensorValue{D,D,promote_type(Ta,Tb)}
promote_rule(::Type{<:SymTensorValue{D,Ta}},    ::Type{<:SkewSymTensorValue{D,Tb}})      where {D,Ta,Tb} = TensorValue{D,D,promote_type(Ta,Tb)}
promote_rule(::Type{<:SymTensorValue{D,Ta}},    ::Type{<:SymTracelessTensorValue{D,Tb}}) where {D,Ta,Tb} = SymTensorValue{D,promote_type(Ta,Tb)}
promote_rule(::Type{<:SkewSymTensorValue{D,Ta}},::Type{<:SymTracelessTensorValue{D,Tb}}) where {D,Ta,Tb} = TensorValue{D,D,promote_type(Ta,Tb)}

convert(::Type{<:TensorValue{D,D,Ta}},  a::SymTensorValue{D,Tb})          where {D,Ta,Tb} = TensorValue{D,D,promote_type(Ta,Tb)}(get_array(a))
convert(::Type{<:TensorValue{D,D,Ta}},  a::SkewSymTensorValue{D,Tb})      where {D,Ta,Tb} = TensorValue{D,D,promote_type(Ta,Tb)}(get_array(a))
convert(::Type{<:TensorValue{D,D,Ta}},  a::SymTracelessTensorValue{D,Tb}) where {D,Ta,Tb} = TensorValue{D,D,promote_type(Ta,Tb)}(get_array(a))
convert(::Type{<:SymTensorValue{D,Ta}}, a::SymTracelessTensorValue{D,Tb}) where {D,Ta,Tb} = SymTensorValue{D,promote_type(Ta,Tb)}(a.data)

"""
    const _Scalar = Union{Real,Complex}

Abstract type for the scalar types that `MultiValue` support component-wise
operations with.
"""
const _Scalar = Union{Real,Complex}

# TODO deprecate next two methods ? A few stuff depend on this behavior but very ugly.
function convert(V::Type{<:MultiValue}, a::T) where T<:_Scalar
  isone(length(V)) && isone(num_indep_components(V)) || error("Cannot convert value of type $V to type $T")
  V(a)
end
function convert(T::Type{<:_Scalar}, a::V) where V<:MultiValue
  isone(length(a)) || error("Cannot convert value of type $V to type $T")
  T(a[1])
end

###############################################################
# Addition / subtraction
###############################################################

Base.iszero(a::MultiValue) = all(iszero.(a.data))

for op in (:+,:-)
  @eval begin

    function ($op)(a::T) where {T<:MultiValue}
      Li = num_indep_components(T)
      r = map($op, a.data[1:Li])
      T(r)
    end

    function ($op)(a::V,b::V)  where V<:MultiValue
      Li = num_indep_components(V)
      r = map(($op), a.data[1:Li], b.data[1:Li])
      V(r)
    end
  end
end

###############################################################
# Matrix Division
###############################################################

function (\)(a::MultiValue{Tuple{D,D}} where D, b::MultiValue)
  r = get_array(a) \ get_array(b)
  T = change_eltype(b,eltype(r))
  T(r)
end

###############################################################
# Operations with other numbers
###############################################################

@generated function _bc(f,a::NTuple{N},b::Number) where N
  s = "("
  for i in 1:N
    s *= "f(a[$i],b), "
  end
  s *= ")"
  Meta.parse(s)
end

@generated function _bc(f,b::Number,a::NTuple{N}) where N
  s = "("
  for i in 1:N
    s *= "f(b,a[$i]), "
  end
  s *= ")"
  Meta.parse(s)
end

for op in (:+,:-,:*)
  @eval begin
    function ($op)(a::MultiValue,b::_Scalar)
      Li = num_indep_components(a)
      r = _bc($op,a.data[1:Li],b)
      T = _eltype($op,r,a,b)
      M  = change_eltype(a,T)
      M(r)
    end

    function ($op)(a::_Scalar,b::MultiValue)
      Li = num_indep_components(b)
      r = _bc($op,a,b.data[1:Li])
      T = _eltype($op,r,a,b)
      M  = change_eltype(b,T)
      M(r)
    end
  end
end

const _AbstractTracelessTensor{D} = Union{SymTracelessTensorValue{D}, SkewSymTensorValue{D}}
_err = "This operation is undefined for traceless tensors"
(+)(::_AbstractTracelessTensor,::_Scalar) =  error(_err)
(+)(::_Scalar,::_AbstractTracelessTensor) =  error(_err)
(-)(::_AbstractTracelessTensor,::_Scalar) =  error(_err)
(-)(::_Scalar,::_AbstractTracelessTensor) =  error(_err)

function (/)(a::MultiValue,b::_Scalar)
  Li = num_indep_components(a)
  r = _bc(/,a.data[1:Li],b)
  T = _eltype(/,r,a,b)
  P  = change_eltype(a,T)
  P(r)
end

@inline function _eltype(op,r,a)
  eltype(r)
end

<<<<<<< HEAD
const _err =  " with number is undefined for traceless tensors"
function +(::SymTracelessTensorValue,::Number)     error("Addition"   *_err) end
function -(::SymTracelessTensorValue,::Number)     error("Subtraction"*_err) end
function +(::Number,::SymTracelessTensorValue)     error("Addition"   *_err) end
function -(::Number,::SymTracelessTensorValue)     error("Subtraction"*_err) end
function +(::SymTracelessTensorValue,::MultiValue) error("Addition"   *_err) end
function -(::SymTracelessTensorValue,::MultiValue) error("Subtraction"*_err) end
function +(::MultiValue,::SymTracelessTensorValue) error("Addition"   *_err) end
function -(::MultiValue,::SymTracelessTensorValue) error("Subtraction"*_err) end

@inline function _eltype(op,r,a)
  eltype(r)
end

@inline function _eltype(op,r,a,b)
  eltype(r)
end

@inline function _eltype(op,r,a...)
  eltype(r)
=======
@inline function _eltype(op,r,a,b)
  eltype(r)
end

@inline function _eltype(op,r,a...)
  eltype(r)
end

@inline function _eltype(op,r::Tuple{},a)
  typeof(op(zero(eltype(a))))
>>>>>>> 08953538
end

@inline function _eltype(op,r::Tuple{},a)
  typeof(op(zero(eltype(a))))
end

@inline function _eltype(op,r::Tuple{},a,b)
  typeof(op(zero(eltype(a)),zero(eltype(b))))
end

@inline function _eltype(op,r::Tuple{},a...)
  typeof(reduce(op,zero.(eltype.(a))))
end


###############################################################
# Dot product (simple contraction)
###############################################################

function (*)(a::MultiValue, b::MultiValue)
  msg = """
  Method (*)(::$(typeof(a)),::$(typeof(b))) has been removed.
  Depending the case, use simple contraction dot aka ⋅ (\\cdot) or full contraction inner aka ⊙ (\\odot) instead.
  """
  error(msg)
end

dot(a::MultiValue{Tuple{D}}, b::MultiValue{Tuple{D}}) where D = inner(a,b)

"""
    dot(a::MultiValue{Tuple{...,D}}, b::MultiValue{Tuple{D,...}})
    a ⋅¹ b
    a ⋅ b

Single contraction of two tensors `a` and `b`, of the last index of `a` with
the first index of `b`. The corresponding dimensions `D` must match. No symmetry
is preserved.
On two vectors, this is the same as the inner product.
"""
dot(a::MultiValue,b::MultiValue) = @notimplemented

@generated function dot(a::MultiValue{Tuple{D1},Ta},b::MultiValue{Tuple{D1,D2},Tb}) where {D1,D2,Ta,Tb}
  iszero(length(b)) && return :( zero(VectorValue{D2,$(promote_type(Ta,Tb))}) )
  ss = String[]
  for j in 1:D2
    s = ""
    for i in 1:D1
      s *= "a[$i]*b[$i,$j]+"
    end
    push!(ss,s[1:(end-1)]*", ")
  end
  str = join(ss)
  Meta.parse("VectorValue{$D2}($str)")
end

@generated function dot(a::MultiValue{Tuple{D1,D2},Ta},b::MultiValue{Tuple{D2},Tb}) where {D1,D2,Ta,Tb}
  iszero(length(a)) && return :( zero(VectorValue{D1,$(promote_type(Ta,Tb))}) )
  ss = String[]
  for i in 1:D1
    s = ""
    for j in 1:D2
      s *= "a[$i,$j]*b[$j]+"
    end
      push!(ss,s[1:(end-1)]*", ")
  end
  str = join(ss)
  Meta.parse("VectorValue{$D1}($str)")
end

@generated function dot(a::MultiValue{Tuple{D1,D3},Ta}, b::MultiValue{Tuple{D3,D2},Tb}) where {D1,D2,D3,Ta,Tb}
  (iszero(length(a)) || iszero(length(b))) && return :( zero(TensorValue{D1,D2,$(promote_type(Ta,Tb))}) )
  ss = String[]
  for j in 1:D2
    for i in 1:D1
      s = join([ "a[$i,$k]*b[$k,$j]+" for k in 1:D3])
      push!(ss,s[1:(end-1)]*", ")
    end
  end
  str = join(ss)
  Meta.parse("TensorValue{$D1,$D2}(($str))")
end

# a_ij = b_ijk*c_k
@generated function dot(a::MultiValue{Tuple{D1,D2,D3},Ta}, b::MultiValue{Tuple{D3},Tb}) where {D1,D2,D3,Ta,Tb}
  iszero(length(a)) && return :( zero(TensorValue{D1,D2,$(promote_type(Ta,Tb))}) )
  T = promote_type(Ta,Tb)
  (iszero(D1) || iszero(D2)) && return :( TensorValue{D1,D2,$T}() )
  iszero(D3) && return :( zero(TensorValue{D1,D2,$T}) )
  ss = String[]
  for j in 1:D2
    for i in 1:D1
      s = join([ "a[$i,$j,$k]*b[$k]+" for k in 1:D3])
      push!(ss,s[1:(end-1)]*", ")
    end
  end
  str = join(ss)
  Meta.parse("TensorValue{$D1,$D2}($str)")
end

# a_ijl = b_ijk*c_kl
@generated function dot(a::MultiValue{Tuple{D1,D2,D3},Ta}, b::MultiValue{Tuple{D3,D4},Tb}) where {D1,D2,D3,D4,Ta,Tb}
  (iszero(length(a)) || iszero(length(b))) && return :(
    zero(ThirdOrderTensorValue{D1,D2,D4,$(promote_type(Ta,Tb))})
  )
  ss = String[]
  for l in 1:D4
    for j in 1:D2
      for i in 1:D1
        s = join([ "a[$i,$j,$k]*b[$k,$l]+" for k in 1:D3])
        push!(ss,s[1:(end-1)]*", ")
      end
    end
  end
  str = join(ss)
  Meta.parse("ThirdOrderTensorValue{$D1,$D2,$D4}($str)")
end

# a_ij = c_k*b_kij
@generated function dot(a::MultiValue{Tuple{D1},Ta}, b::MultiValue{Tuple{D1,D2,D3},Tb}) where {D1,D2,D3,Ta,Tb}
  iszero(length(b)) && return :( zero(TensorValue{D2,D3,$(promote_type(Ta,Tb))}) )
  ss = String[]
  for k in 1:D3
    for j in 1:D2
      s = join([ "a[$i]*b[$i,$j,$k]+" for i in 1:D1])
      push!(ss,s[1:(end-1)]*", ")
    end
  end
  str = join(ss)
  Meta.parse("TensorValue{$D2,$D3}($str)")
end

# a_ilm = b_ij*c_jlm
@generated function dot(a::MultiValue{Tuple{D1,D2},Ta},b::MultiValue{Tuple{D2,D3,D4},Tb}) where  {D1,D2,D3,D4,Ta,Tb}
  (iszero(length(a)) || iszero(length(b))) && return :(
    zero(ThirdOrderTensorValue{D1,D3,D4,$(promote_type(Ta,Tb))})
  )
  ss = String[]
  for m in 1:D4
    for l in 1:D3
      for i in 1:D1
        s = join([ "a[$i,$j]*b[$j,$l,$m]+" for j in 1:D2])
        push!(ss,s[1:(end-1)]*", ")
      end
    end
  end
  str = join(ss)
  Meta.parse("ThirdOrderTensorValue{$D1,$D3,$D4}($str)")
end

const ⋅¹ = dot

###############################################################
# Inner product (full contraction)
###############################################################

inner(a::_Scalar,b::_Scalar) = a*b

"""
    inner(a::MultiValue{S}, b::MultiValue{S}) -> scalar
    a ⊙ b

Inner product of two tensors, that is the full contraction along each indices. The size `S` of `a` and `b` must match.
"""
function inner(a::MultiValue, b::MultiValue)
  @notimplemented "Sizes of tensors must match."
end

@generated function inner(a::MultiValue{S,Ta}, b::MultiValue{S,Tb}) where {S,Ta,Tb}
  iszero(length(a)) && return :( zero($(promote_type(Ta,Tb))) )
  str = join([" a[$i]*b[$i] +" for i in 1:length(a) ])
  Meta.parse(str[1:(end-1)])
end

@generated function inner(a::AbstractSymTensorValue{D,Ta}, b::AbstractSymTensorValue{D,Tb}) where {D,Ta,Tb}
  iszero(D) && return :( zero($(promote_type(Ta,Tb))) )
  str = ""
  for i in 1:D
    str *= "+ a[$i,$i]*b[$i,$i]"
  end
  str *= " + 2*("
  for i in 1:D
    for j in i+1:D
      str *= "+ a[$i,$j]*b[$i,$j]"
    end
  end
  str *= ")"
  Meta.parse(str)
end

<<<<<<< HEAD
function inner(a::MultiValue{Tuple{D,D,D,D}}, b::MultiValue{Tuple{D,D,D,D}}) where D
  double_contraction(a,b)
end

=======
@generated function inner(a::SymFourthOrderTensorValue{D,Ta}, b::SymFourthOrderTensorValue{D,Tb}) where {D,Ta,Tb}
  iszero(D) && return :( zero($(promote_type(Ta,Tb))) )

  S = Tuple{D,D,D,D}
  VInt = change_eltype(a,Int)
  # each independent component appear either 1,2 of 4 times in inputs
  strs = Dict( 1=>"(", 2=>"2*(", 4=>"4*(" )

  # for each independent component, add its product in the sum of the
  # corresponding multiplicative factor
  for (i, fi) in enumerate(component_basis(VInt))
    factor = @invoke inner(fi::MultiValue{S,Int},fi::MultiValue{S,Int}) # use the generic but slower method
    strs[factor] *= "indep_comp_getindex(a,$i) * indep_comp_getindex(b,$i) +"
  end

  str = string(strs[1][1:(end-1)], ") + ", strs[2][1:(end-1)], ") + ", strs[4][1:(end-1)], ")")
  Meta.parse(str)
end

function inner(a::SkewSymTensorValue{D,Ta}, b::SkewSymTensorValue{D,Tb}) where {D,Ta,Tb}
  iszero(D) && return zero(promote_type(Ta,Tb))
  2*inner(VectorValue(a.data), VectorValue(b.data))
end

function inner(a::SkewSymTensorValue{D,Ta}, b::AbstractSymTensorValue{D,Tb}) where {D,Ta,Tb}
  zero(promote_type(Ta,Tb))
end
function inner(a::AbstractSymTensorValue{D,Tb}, b::SkewSymTensorValue{D,Ta}) where {D,Ta,Tb}
  zero(promote_type(Ta,Tb))
end

# TODO These two methods make no sense and shold be removed
>>>>>>> 08953538
function inner(a::MultiValue{Tuple{D,D,D,D}}, b::MultiValue{Tuple{D,D}}) where D
  double_contraction(a,b)
end

function inner(a::MultiValue{Tuple{D,D}}, b::MultiValue{Tuple{D,D,D,D}}) where D
  double_contraction(a,b)
end

const ⊙ = inner

###############################################################
# Double Contractions w/ products
###############################################################

"""
    double_contraction(a::MultiValue{Tuple{...,D,E}}, b::MultiValue{Tuple{D,E,...})
    a ⋅² b

Double contraction of two tensors `a` and `b`, along the two last indices of `a`
and two first of `b`. The corresponding dimensions `D` and `E` must match, the
contraction order is chosen to be consistent with the inner product of second
order tensors.

The `double_contraction` between second- and/or fourth-order symmetric tensors
preserves the symmetry (returns a symmetric tensor type).
"""
function double_contraction(a::MultiValue{S1}, b::MultiValue{S2}) where {S1<:Tuple,S2<:Tuple}
  L1, L2 = length(S1.types), length(S2.types)
  if L1<2 || L2<2
    @unreachable "Double contraction is only define for tensors of order more than 2, got $L1 and $L2."
  end

  D1, E1, D2, E2 = S1.types[end-1], S1.types[end],  S2.types[1], S2.types[2]
  if D1 != D2 || E1 != E2
    throw(DimensionMismatch("the last two dimensions of the first argument must match the first two of the second argument, got ($D1,$E1) ≠ ($D2,$E2)."))
  end
  @notimplemented
end

# c_i = a_ij*b_ij
function double_contraction(a::MultiValue{S}, b::MultiValue{S}) where {S<:Tuple{D1,D2}} where {D1,D2}
  inner(a,b)
end

# c_i = a_ijk*b_jk
@generated function double_contraction(a::MultiValue{Tuple{D1,D2,D3},Ta}, b::MultiValue{Tuple{D2,D3},Tb})  where {D1,D2,D3,Ta,Tb}
  iszero(length(a)) && return :( zero(VectorValue{D1,$(promote_type(Ta,Tb))}) )
  ss = String[]
  for i in 1:D1
    s = join([ "a[$i,$j,$k]*b[$j,$k]+" for j in 1:D2 for k in 1:D3])
    push!(ss,s[1:(end-1)]*", ")
  end
  str = join(ss)
  Meta.parse("VectorValue{$D1}(($str))")
end

# c_k = a_ij*b_ijk
@generated function double_contraction(a::MultiValue{Tuple{D1,D2},Ta}, b::MultiValue{Tuple{D1,D2,D3},Tb})  where {D1,D2,D3,Ta,Tb}
  iszero(length(b)) && return :( zero(VectorValue{D3,$(promote_type(Ta,Tb))}) )
  ss = String[]
  for k in 1:D3
    s = join([ "a[$i,$j]*b[$i,$j,$k]+" for i in 1:D1 for j in 1:D2])
    push!(ss,s[1:(end-1)]*", ")
  end
  str = join(ss)
  Meta.parse("VectorValue{$D3}(($str))")
end

# c_ijpm = a_ijkl*b_klpm (3D)
@generated function double_contraction(a::SymFourthOrderTensorValue{3}, b::SymFourthOrderTensorValue{3})

  Sym4TensorIndexing = [1111, 1121, 1131, 1122, 1132, 1133, 2111, 2121, 2131, 2122, 2132, 2133,
                        3111, 3121, 3131, 3122, 3132, 3133, 2211, 2221, 2231, 2222, 2232, 2233,
                        2311, 2321, 2331, 2322, 2332, 2333, 3311, 3321, 3331, 3322, 3332, 3333]
  ss = String[]
  for off_index in Sym4TensorIndexing
    i = parse(Int,string(off_index)[1]); j = parse(Int,string(off_index)[2]);
    m = parse(Int,string(off_index)[3]); p = parse(Int,string(off_index)[4]);
    s = join([ "a[$i,$j,$k,$l]*b[$k,$l,$m,$p]+" for k in 1:3 for l in 1:3])
    push!(ss,s[1:(end-1)]*", ")
  end
  str = join(ss)
  Meta.parse("SymFourthOrderTensorValue{3}($str)")
end

# c_ijpm = a_ijkl*b_klpm (general case)
@generated function double_contraction(a::SymFourthOrderTensorValue{D,Ta}, b::SymFourthOrderTensorValue{D,Tb}) where {D,Ta,Tb}
  iszero(D) && return :( SymFourthOrderTensorValue{0,$(promote_type(Ta,Tb))}() )
  str = ""
  for j in 1:D
    for i in j:D
      for m in 1:D
        for p in m:D
          s = ""
          for k in 1:D
            for l in 1:D
              s *= " a[$i,$j,$k,$l]*b[$k,$l,$p,$m] +"
            end
          end
          str *= s[1:(end-1)]*", "
        end
      end
    end
  end
  Meta.parse("SymFourthOrderTensorValue{D}($str)")
end

# c_ilm = a_ijk*b_jklm
@generated function double_contraction(a::ThirdOrderTensorValue{D1,D,D,Ta},b::SymFourthOrderTensorValue{D,Tb}) where {D1,D,Ta,Tb}
  iszero(length(a)) && return :( zero(ThirdOrderTensorValue{D1,D,D,$(promote_type(Ta,Tb))}) )
  ss = String[]
  for m in 1:D
    for l in 1:D
      for i in 1:D1
        s = join([ "a[$i,$j,$k]*b[$j,$k,$l,$m]+" for j in 1:D for k in 1:D])
        push!(ss,s[1:(end-1)]*", ")
      end
    end
  end
  str = join(ss)
  Meta.parse("ThirdOrderTensorValue{$D1,$D,$D}($str)")
end

# c_ij = a_ijkl*b_kl
@generated function double_contraction(a::SymFourthOrderTensorValue{D,Ta}, b::AbstractSymTensorValue{D,Tb}) where {D,Ta,Tb}
  iszero(D) && return :( zero(SymTensorValue{D,$(promote_type(Ta,Tb))}) )
  str = ""
  for i in 1:D
    for j in i:D
      for k in 1:D
        str *= "+ a[$i,$j,$k,$k]*b[$k,$k]"
      end
      str *= " + 2*("
      for k in 1:D
        for l in k+1:D
          str *= "+ a[$i,$j,$k,$l]*b[$k,$l]"
        end
      end
      str *= "), "
    end
  end
  Meta.parse("SymTensorValue{D}($str)")
end

# c_kl = a_ij*b_ijkl
@generated function double_contraction(a::AbstractSymTensorValue{D,Ta}, b::SymFourthOrderTensorValue{D,Tb}) where {D,Ta,Tb}
  iszero(D) && return :( zero(SymTensorValue{D,$(promote_type(Ta,Tb))}) )
  str = ""
  for k in 1:D
    for l in k:D
      for i in 1:D
        str *= "+ a[$i,$i]*b[$i,$i,$k,$l]"
      end
      str *= " + 2*("
      for i in 1:D
        for j in i+1:D
          str *= "+ a[$i,$j]*b[$i,$j,$k,$l]"
        end
      end
      str *= "), "
    end
  end
  Meta.parse("SymTensorValue{D}($str)")
end

# c_ij = a_ijkl*b_kl
function double_contraction(a::SymFourthOrderTensorValue{D}, b::MultiValue{Tuple{D,D}}) where D
  double_contraction(a,symmetric_part(b))
end

# c_kl = a_ij*b_ijkl
function double_contraction(a::MultiValue{Tuple{D,D}}, b::SymFourthOrderTensorValue{D}) where D
  double_contraction(symmetric_part(a),b)
end


# c_il = a_ijk*b_jkl
@generated function double_contraction(a::ThirdOrderTensorValue{D1,D,E,Ta},b::ThirdOrderTensorValue{D,E,D2,Tb}) where {D1,D,E,D2,Ta,Tb}
  (iszero(length(a)) || iszero(length(b))) && return :(
    zero(TensorValue{D1,D2,$(promote_type(Ta,Tb))})
  )
  ss = String[]
  for l in 1:D2
    for i in 1:D1
      s = join([ "a[$i,$j,$k]*b[$j,$k,$l]+" for j in 1:D for k in 1:E])
      push!(ss,s[1:(end-1)]*", ")
    end
  end
  str = join(ss)
  Meta.parse("TensorValue{$D1,$D2}($str)")
end

const ⋅² = double_contraction

###############################################################
# Congruent product
###############################################################

"""
    congruent_prod(a, b)

Given a square second order tensors `a` and a `b`, return `b`ᵀ⋅`a`⋅`b`.
The type of the resulting value is (skew) symmetric stable w.r.t. `typeof(a)`.
"""
function congruent_prod(a::MultiValue{Tuple{D,D},Ta}, b::MultiValue{Tuple{D,D1},Tb}) where {D,D1,Ta,Tb}
  T = promote_type(Ta,Tb)
  V = _congruent_ret_type(a,D1)
  (iszero(D) || iszero(D1)) && return zero(V{T})
  V{T}(get_array(transpose(b) ⋅ a ⋅ b))
end
_congruent_ret_type(a,D1) = TensorValue{D1,D1}
_congruent_ret_type(a::AbstractSymTensorValue,D1) = SymTensorValue{D1}
_congruent_ret_type(a::SkewSymTensorValue,D1) = SkewSymTensorValue{D1}

function congruent_prod(a::Number, b::Number)
  msg = """ operation only defined for 2nd order tensors `a` and `b` with
      `size(b,1) == size(a, 1) == size(a, 2)`, got `size(a)=$(size(a))` and
      `size(b)=$(size(b))`.
      """
  @unreachable msg
end

###############################################################
# Reductions
###############################################################

for op in (:sum,:maximum,:minimum)
  @eval begin
    $op(a::MultiValue) = $op(a.data)
  end
end

# Outer product (aka dyadic product)

outer(a::Number,b::Number) = a*b

outer(a::MultiValue,b::Number) = a*b
outer(a::Number,b::MultiValue) = a*b

"""
    outer(a,b)
    a ⊗ b

Outer product (or tensor-product) of two `Number`s and/or `MultiValue`s, that is
`(a⊗b)[i₁,...,iₙ,j₁,...,jₙ] = a[i₁,...,iₙ]*b[j₁,...,jₙ]`. This falls back to standard
multiplication if `a` or `b` is a scalar.
"""
function outer(a::MultiValue,b::MultiValue)
   @notimplemented
end

@generated function outer(a::MultiValue{Tuple{D},Ta},b::MultiValue{Tuple{Z},Tb}) where {D,Z,Ta,Tb}
  (iszero(D) || iszero(Z)) && return :(
    zero(TensorValue{D,Z,$(promote_type(Ta,Tb))})
  )
  str = join(["a[$i]*b[$j], " for j in 1:Z for i in 1:D])
  Meta.parse("TensorValue{$D,$Z}($str)")
end

@generated function outer(a::MultiValue{Tuple{D},Ta},b::MultiValue{Tuple{D1,D2},Tb}) where {D,D1,D2,Ta,Tb}
  (iszero(D) || iszero(length(b))) && return :(
    zero(ThirdOrderTensorValue{D,D1,D2,$(promote_type(Ta,Tb))})
  )
  str = join(["a[$i]*b[$j,$k], "  for k in 1:D2 for j in 1:D1 for i in 1:D])
  Meta.parse("ThirdOrderTensorValue{D,D1,D2}($str)")
end

@generated function outer(a::MultiValue{Tuple{D1,D2},Ta},b::MultiValue{Tuple{D},Tb}) where {D,D1,D2,Ta,Tb}
  (iszero(length(a)) || iszero(D)) && return :(
    zero(ThirdOrderTensorValue{D1,D2,D,$(promote_type(Ta,Tb))})
  )
  str = join(["a[$i,$j]*b[$k], "  for k in 1:D for j in 1:D2 for i in 1:D1])
  Meta.parse("ThirdOrderTensorValue{D1,D2,D}($str)")
end

@generated function outer(a::AbstractSymTensorValue{D,Ta},b::AbstractSymTensorValue{D,Tb}) where {D,Ta,Tb}
  iszero(D) && return :( zero(SymFourthOrderTensorValue{D,$(promote_type(Ta,Tb))}) )
  str = ""
  for i in 1:D
    for j in i:D
      for k in 1:D
        for l in k:D
          str *= "a[$i,$j]*b[$k,$l], "
        end
      end
    end
  end
  Meta.parse("SymFourthOrderTensorValue{D}($str)")
end

const ⊗ = outer

###############################################################
# Cross Product
###############################################################

function cross(a::MultiValue{Tuple{3}}, b::MultiValue{Tuple{3}})
  VectorValue{3}(a[2]b[3]-a[3]b[2], a[3]b[1]-a[1]b[3], a[1]b[2]-a[2]b[1])
end

function cross(a::MultiValue{Tuple{2}}, b::MultiValue{Tuple{2}})
  a[1]b[2]-a[2]b[1]
end

"""
    cross(a::VectorValue{3}, b::VectorValue{3}) -> VectorValue{3}
    cross(a::VectorValue{2}, b::VectorValue{2}) -> scalar
    a × b

Cross product of 2D and 3D vector.
"""
cross(a::MultiValue,b::MultiValue) = error("Cross product only defined for R2 and R3 vectors of same dimension")

###############################################################
# Linear Algebra
###############################################################

"""
    det(a::MultiValue{Tuple{D,D},T})

Determinent of square second order tensors.
"""
det(a::MultiValue{Tuple{D,D}}) where {D} = det(get_array(a))
det(a::MultiValue)= @unreachable "det undefined for this tensor shape: $(size(a))"

det(a::MultiValue{Tuple{1,1}}) = a[1]

function det(a::MultiValue{Tuple{2,2}})
  a_11 = a[1,1]; a_12 = a[1,2]
  a_21 = a[2,1]; a_22 = a[2,2]
  a_11*a_22 - a_12*a_21
end

function det(a::MultiValue{Tuple{3,3}})
  a_11 = a[1,1]; a_12 = a[1,2]; a_13 = a[1,3]
  a_21 = a[2,1]; a_22 = a[2,2]; a_23 = a[2,3]
  a_31 = a[3,1]; a_32 = a[3,2]; a_33 = a[3,3]
  a_11*a_22*a_33 + a_12*a_23*a_31 + a_13*a_21*a_32 -
    (a_11*a_23*a_32 + a_12*a_21*a_33 + a_13*a_22*a_31)
end

det(::SkewSymTensorValue{3,T}) where T = zero(T)

"""
    inv(a::MultiValue{Tuple{D,D}})

Inverse of a second order tensor.
"""
inv(a::MultiValue{Tuple{D,D}}) where D = TensorValue(inv(get_array(a)))

const InverseStableTensorTypes{D} = Union{SymTensorValue{D}, SkewSymTensorValue{D}}

function inv(a::InverseStableTensorTypes{D}) where D
  ai = inv(get_array(a))
  T = change_eltype(a, eltype(ai))
  T(ai)
end

function inv(a::MultiValue{Tuple{1,1}})
  r = 1/a[1]
  T = change_eltype(a,typeof(r))
  T(r)
end

function inv(a::MultiValue{Tuple{2,2}})
 c = 1/det(a)
 data = (a[2,2]*c, -a[2,1]*c, -a[1,2]*c,  a[1,1]*c)
 TensorValue{2}(data)
end

function inv(a::MultiValue{Tuple{3,3}})
 a_11 = a[1,1]; a_12 = a[1,2]; a_13 = a[1,3]
 a_21 = a[2,1]; a_22 = a[2,2]; a_23 = a[2,3]
 a_31 = a[3,1]; a_32 = a[3,2]; a_33 = a[3,3]
 c = 1/det(a)
 data = (
    ( a_22*a_33 - a_23*a_32 )*c,
   -( a_21*a_33 - a_23*a_31 )*c,
    ( a_21*a_32 - a_22*a_31 )*c,
   -( a_12*a_33 - a_13*a_32 )*c,
    ( a_11*a_33 - a_13*a_31 )*c,
   -( a_11*a_32 - a_12*a_31 )*c,
    ( a_12*a_23 - a_13*a_22 )*c,
   -( a_11*a_23 - a_13*a_21 )*c,
    ( a_11*a_22 - a_12*a_21 )*c)
 TensorValue{3}(data)
end

function inv(a::SymTensorValue{2})
 c = 1/det(a)
 T = change_eltype(a,typeof(c))
 T(a[2,2]*c, -a[2,1]*c, a[1,1]*c)
end

inv( ::SymTracelessTensorValue{1,T}) where T = TensorValue{1,1,T}(inv(zero(T)))
function inv(a::SymTracelessTensorValue{2})
 c = -1/det(a)
 T = change_eltype(a,typeof(c))
 T(a[1,1]*c, a[2,1]*c)
end

inv( ::SkewSymTensorValue{1,T}) where T = TensorValue{1,1,T}(inv(zero(T)))
inv(a::SkewSymTensorValue{2}) = (typeof(a))(-inv(a.data[1]))
inv(a::SkewSymTensorValue{3,T,L}) where {T,L} = SkewSymTensorValue{3,T}( tfill(inv(zero(T)), Val(L)) )

###############################################################
# Measure
###############################################################

"""
    meas(a::MultiValue{Tuple{D}})
    meas(a::MultiValue{Tuple{1,D2}})

Euclidean norm of a vector.
"""
meas(a::MultiValue{Tuple{D}}) where D = sqrt(inner(a,a))

"""
    meas(J::MultiValue{Tuple{D1,D2}})

Returns the absolute `D1`-dimensional volume of the parallelepiped
formed by the rows of `J`, that is `sqrt(det(J⋅Jᵀ))`, or `abs(det(J))` if `D1`=`D2`.
This is used to compute the contribution of the Jacobian matrix `J` of a changes of variables in integrals.
"""
meas(a::MultiValue{Tuple{D,D}}) where D = abs(det(a))

function meas(v::MultiValue{Tuple{1,D}}) where D
  t = VectorValue(v.data)
  meas(t)
end

function meas(v::MultiValue{Tuple{2,3}})
  n1 = v[1,2]*v[2,3] - v[1,3]*v[2,2]
  n2 = v[1,3]*v[2,1] - v[1,1]*v[2,3]
  n3 = v[1,1]*v[2,2] - v[1,2]*v[2,1]
  n = VectorValue(n1,n2,n3)
  meas(n)
end

function meas(Jt::MultiValue{Tuple{D1,D2}}) where {D1,D2}
  J = transpose(Jt)
  sqrt(det(Jt⋅J))
end

"""
    norm(u::MultiValue{Tuple{D}})
    norm(u::MultiValue{Tuple{D1,D2}})

Euclidean (2-)norm of `u`, namely `sqrt(inner(u,u))`.
"""
@inline norm(u::MultiValue{Tuple{D},<:Real}) where D = sqrt(inner(u,u))
@inline norm(u::MultiValue{Tuple{D}}) where D = sqrt(real(inner(u,conj(u))))
@inline norm(u::MultiValue{Tuple{D1,D2},<:Real}) where {D1,D2} = sqrt(inner(u,u))
@inline norm(u::MultiValue{Tuple{D1,D2}}) where {D1,D2} = sqrt(real(inner(u,conj(u))))
@inline norm(u::MultiValue{Tuple{0},T}) where T = sqrt(zero(T))

###############################################################
# conj, real, imag
###############################################################

for op in (:conj,:real,:imag)
  @eval begin
    function ($op)(a::T) where {T<:MultiValue}
      Li = num_indep_components(a)
      r = map($op, a.data[1:Li])
      T2 = _eltype($op,r,a)
      M  = change_eltype(a,T2)
      M(r)
    end
<<<<<<< HEAD

    function ($op)(a::T) where {T<:SymTracelessTensorValue}
      r = map($op, a.data)
      T2 = _eltype($op,r,a)
      M  = change_eltype(a,T2)
      M(r[1:end-1])
    end
=======
>>>>>>> 08953538
  end
end

###############################################################
# Trace
###############################################################

"""
    tr(v::MultiValue{Tuple{D,D}})

Return the trace of a second order square tensor, defined by `Σᵢ vᵢᵢ` or 0 if `D`=0.
"""
@generated function tr(v::MultiValue{Tuple{D,D},T}) where {D,T}
  iszero(D) && return :(zero(T))
  str = join([" v[$i,$i] +" for i in 1:D ])
  Meta.parse(str[1:(end-1)])
end
tr(::SymTracelessTensorValue{D,T}) where {D,T} = zero(T)
<<<<<<< HEAD
=======
tr(::SkewSymTensorValue{D,T}) where {D,T} = zero(T)
>>>>>>> 08953538
tr(::MultiValue{Tuple{A,B}}) where {A,B} = throw(ArgumentError("Second order tensor is not square"))

"""
    tr(v::MultiValue{Tuple{D,D,D2}}) -> ::VectorValue{D2}

Return a vector of length `D2` of traces computed on the first two indices: `resⱼ = Σᵢ vᵢᵢⱼ`.
"""
@generated function tr(v::MultiValue{Tuple{A,A,B},T}) where {A,B,T}
  iszero(length(v)) && return :( zero(VectorValue{B,T}) )
  str = ""
  for k in 1:B
    for i in 1:A
      if i !=1
        str *= " + "
      end
      str *= " v[$i,$i,$k]"
    end
    str *= ", "
  end
  Meta.parse("VectorValue($str)")
end
tr(::MultiValue{Tuple{A,B,C}}) where {A,B,C} = throw(ArgumentError("First two dimensions are not iddentical"))

###############################################################
# Adjoint and transpose
###############################################################

adjoint(a::MultiValue{Tuple{D,D}}) where D = @notimplemented
transpose(a::MultiValue{Tuple{D,D}}) where D = @notimplemented

@generated function adjoint(a::TensorValue{D1,D2,T}) where {D1,D2,T}
  str = ""
  for i in 1:D1
    for j in 1:D2
      k = (j-1)*D1 + i
      str *= "conj(a[$i,$j]), "
    end
  end
  Meta.parse("TensorValue{D2,D1,T}($str)")
end

@generated function transpose(a::TensorValue{D1,D2,T}) where {D1,D2,T}
  str = ""
  for i in 1:D1
    for j in 1:D2
      str *= "a[$i,$j], "
    end
  end
  Meta.parse("TensorValue{D2,D1,T}($str)")
end

@inline function adjoint(a::TensorValue{D1,D2,T}) where {D1,D2,T<:Real}
  transpose(a)
end

adjoint(a::AbstractSymTensorValue) = conj(a)
adjoint(a::SkewSymTensorValue) = -conj(a)

transpose(a::AbstractSymTensorValue) = a
transpose(a::SkewSymTensorValue) = -a

###############################################################
# Symmetric and Skew symmetric parts
###############################################################

"""
    symmetric_part(v::MultiValue{Tuple{D,D}})::AbstractSymTensorValue

Return the symmetric part of second order tensor, that is `½(v + vᵀ)`.
Return `v` if  `v isa AbstractSymTensorValue`, and the zero symmetric tensor if
`v  isa SkewSymTensorValue`.
"""
@generated function symmetric_part(v::MultiValue{Tuple{D,D},T}) where {D,T}
  iszero(D) && return :( zero(SymTensorValue{0,T}) )
  str = "("
  for j in 1:D
      for i in j:D
<<<<<<< HEAD
          str *= "0.5*v[$i,$j] + 0.5*v[$j,$i], "
=======
          str *= "(v[$i,$j] + v[$j,$i])/2, "
>>>>>>> 08953538
      end
  end
  str *= ")"
  Meta.parse("SymTensorValue{D}($str)")
end

symmetric_part(v::AbstractSymTensorValue) = v
symmetric_part(::SkewSymTensorValue{D,T}) where {D,T} = zero(SymTensorValue{D,T})

"""
    skew_symmetric_part(v::MultiValue{Tuple{D,D}})::SkewSymTensorValue{D}

Return the asymmetric part of `v`, that is `½(v - vᵀ)`.
Return the zero skew symmetric tensor if `v  isa AbstractSymTensorValue`, and
`v` itself if  `v  isa SkewSymTensorValue`.
"""
@generated function skew_symmetric_part(v::MultiValue{Tuple{D,D},T}) where {D,T}
  iszero(D) && return :( zero(SkewSymTensorValue{0,T}) )
  str = "("
  for i in 1:D
    for j in i+1:D
        str *= "(v[$i,$j] - v[$j,$i])/2, "
      end
  end
  str *= ")"
  Meta.parse("SkewSymTensorValue{D}($str)")
end

skew_symmetric_part(::AbstractSymTensorValue{D,T}) where {D,T} = zero(SkewSymTensorValue{D,T})
skew_symmetric_part(v::SkewSymTensorValue) = v

###############################################################
# diag
###############################################################

function LinearAlgebra.diag(a::MultiValue{Tuple{D,D},T}) where {D,T}
  VectorValue{D,T}((a[i,i] for i in 1:D)...)
<<<<<<< HEAD
=======
end

function LinearAlgebra.diag(a::SkewSymTensorValue{D,T}) where {D,T}
  zero(VectorValue{D,T})
>>>>>>> 08953538
end

###############################################################
# Broadcast
###############################################################

function Base.broadcasted(f,a::VectorValue,b::VectorValue)
  VectorValue(map(f,a.data,b.data))
end

function Base.broadcasted(f,a::TensorValue,b::TensorValue)
  TensorValue(map(f,a.data,b.data))
end

function Base.broadcasted(f,a::AbstractSymTensorValue,b::AbstractSymTensorValue)
  SymTensorValue(map(f,a.data,b.data))
end<|MERGE_RESOLUTION|>--- conflicted
+++ resolved
@@ -2,21 +2,25 @@
 # Comparison
 ###############################################################
 
-(==)(a::MultiValue,b::MultiValue) = false
-(==)(a::MultiValue{S},b::MultiValue{S}) where {S} = a.data == b.data
-(≈)(a::MultiValue{S},b::MultiValue{S}) where {S} = isapprox(get_array(a), get_array(b))
-(≈)(a::MultiValue{S,T1,N,0} where T1,b::MultiValue{S,T2,N,0} where T2) where {S,N} = true
+(==)(a::MultiValue, b::MultiValue) = false
+(==)(a::MultiValue{S}, b::MultiValue{S}) where {S} = a.data == b.data
+(≈)(a::MultiValue{S}, b::MultiValue{S}) where {S} = isapprox(get_array(a), get_array(b))
+(≈)(a::MultiValue{S,T1,N,0} where {T1}, b::MultiValue{S,T2,N,0} where {T2}) where {S,N} = true
 
 function (≈)(
   a::AbstractArray{<:MultiValue}, b::AbstractArray{<:MultiValue})
-  if size(a) != size(b); return false; end
-  for (ai,bi) in zip(a,b)
-    if !(ai≈bi); return false; end
+  if size(a) != size(b)
+    return false
+  end
+  for (ai, bi) in zip(a, b)
+    if !(ai ≈ bi)
+      return false
+    end
   end
   true
 end
 
-function isless(a::MultiValue{Tuple{L}},b::MultiValue{Tuple{L}}) where L
+function isless(a::MultiValue{Tuple{L}}, b::MultiValue{Tuple{L}}) where {L}
   for d in L:-1:1
     if isless(a[d], b[d])
       return true
@@ -29,28 +33,28 @@
   false
 end
 
-isless(a::Number,b::MultiValue) = all(isless.(a, b.data))
-isless(a::MultiValue,b::MultiValue) = @unreachable "Comparison is not defined between tensor of order greater than 1"
+isless(a::Number, b::MultiValue) = all(isless.(a, b.data))
+isless(a::MultiValue, b::MultiValue) = @unreachable "Comparison is not defined between tensor of order greater than 1"
 
 ###############################################################
 # promotion and conversions
 ###############################################################
 
 # No default promotion /conversion for tensors of different type names
-promote_rule(::Type{<:MultiValue},::Type{<:MultiValue}) = Union{}
+promote_rule(::Type{<:MultiValue}, ::Type{<:MultiValue}) = Union{}
 
 # But promotion and conversion between the different types of square tensors.
-promote_rule(::Type{<:TensorValue{D,D,Ta}},     ::Type{<:SymTensorValue{D,Tb}})          where {D,Ta,Tb} = TensorValue{D,D,promote_type(Ta,Tb)}
-promote_rule(::Type{<:TensorValue{D,D,Ta}},     ::Type{<:SkewSymTensorValue{D,Tb}})      where {D,Ta,Tb} = TensorValue{D,D,promote_type(Ta,Tb)}
-promote_rule(::Type{<:TensorValue{D,D,Ta}},     ::Type{<:SymTracelessTensorValue{D,Tb}}) where {D,Ta,Tb} = TensorValue{D,D,promote_type(Ta,Tb)}
-promote_rule(::Type{<:SymTensorValue{D,Ta}},    ::Type{<:SkewSymTensorValue{D,Tb}})      where {D,Ta,Tb} = TensorValue{D,D,promote_type(Ta,Tb)}
-promote_rule(::Type{<:SymTensorValue{D,Ta}},    ::Type{<:SymTracelessTensorValue{D,Tb}}) where {D,Ta,Tb} = SymTensorValue{D,promote_type(Ta,Tb)}
-promote_rule(::Type{<:SkewSymTensorValue{D,Ta}},::Type{<:SymTracelessTensorValue{D,Tb}}) where {D,Ta,Tb} = TensorValue{D,D,promote_type(Ta,Tb)}
-
-convert(::Type{<:TensorValue{D,D,Ta}},  a::SymTensorValue{D,Tb})          where {D,Ta,Tb} = TensorValue{D,D,promote_type(Ta,Tb)}(get_array(a))
-convert(::Type{<:TensorValue{D,D,Ta}},  a::SkewSymTensorValue{D,Tb})      where {D,Ta,Tb} = TensorValue{D,D,promote_type(Ta,Tb)}(get_array(a))
-convert(::Type{<:TensorValue{D,D,Ta}},  a::SymTracelessTensorValue{D,Tb}) where {D,Ta,Tb} = TensorValue{D,D,promote_type(Ta,Tb)}(get_array(a))
-convert(::Type{<:SymTensorValue{D,Ta}}, a::SymTracelessTensorValue{D,Tb}) where {D,Ta,Tb} = SymTensorValue{D,promote_type(Ta,Tb)}(a.data)
+promote_rule(::Type{<:TensorValue{D,D,Ta}}, ::Type{<:SymTensorValue{D,Tb}}) where {D,Ta,Tb} = TensorValue{D,D,promote_type(Ta, Tb)}
+promote_rule(::Type{<:TensorValue{D,D,Ta}}, ::Type{<:SkewSymTensorValue{D,Tb}}) where {D,Ta,Tb} = TensorValue{D,D,promote_type(Ta, Tb)}
+promote_rule(::Type{<:TensorValue{D,D,Ta}}, ::Type{<:SymTracelessTensorValue{D,Tb}}) where {D,Ta,Tb} = TensorValue{D,D,promote_type(Ta, Tb)}
+promote_rule(::Type{<:SymTensorValue{D,Ta}}, ::Type{<:SkewSymTensorValue{D,Tb}}) where {D,Ta,Tb} = TensorValue{D,D,promote_type(Ta, Tb)}
+promote_rule(::Type{<:SymTensorValue{D,Ta}}, ::Type{<:SymTracelessTensorValue{D,Tb}}) where {D,Ta,Tb} = SymTensorValue{D,promote_type(Ta, Tb)}
+promote_rule(::Type{<:SkewSymTensorValue{D,Ta}}, ::Type{<:SymTracelessTensorValue{D,Tb}}) where {D,Ta,Tb} = TensorValue{D,D,promote_type(Ta, Tb)}
+
+convert(::Type{<:TensorValue{D,D,Ta}}, a::SymTensorValue{D,Tb}) where {D,Ta,Tb} = TensorValue{D,D,promote_type(Ta, Tb)}(get_array(a))
+convert(::Type{<:TensorValue{D,D,Ta}}, a::SkewSymTensorValue{D,Tb}) where {D,Ta,Tb} = TensorValue{D,D,promote_type(Ta, Tb)}(get_array(a))
+convert(::Type{<:TensorValue{D,D,Ta}}, a::SymTracelessTensorValue{D,Tb}) where {D,Ta,Tb} = TensorValue{D,D,promote_type(Ta, Tb)}(get_array(a))
+convert(::Type{<:SymTensorValue{D,Ta}}, a::SymTracelessTensorValue{D,Tb}) where {D,Ta,Tb} = SymTensorValue{D,promote_type(Ta, Tb)}(a.data)
 
 """
     const _Scalar = Union{Real,Complex}
@@ -61,11 +65,11 @@
 const _Scalar = Union{Real,Complex}
 
 # TODO deprecate next two methods ? A few stuff depend on this behavior but very ugly.
-function convert(V::Type{<:MultiValue}, a::T) where T<:_Scalar
+function convert(V::Type{<:MultiValue}, a::T) where {T<:_Scalar}
   isone(length(V)) && isone(num_indep_components(V)) || error("Cannot convert value of type $V to type $T")
   V(a)
 end
-function convert(T::Type{<:_Scalar}, a::V) where V<:MultiValue
+function convert(T::Type{<:_Scalar}, a::V) where {V<:MultiValue}
   isone(length(a)) || error("Cannot convert value of type $V to type $T")
   T(a[1])
 end
@@ -76,7 +80,7 @@
 
 Base.iszero(a::MultiValue) = all(iszero.(a.data))
 
-for op in (:+,:-)
+for op in (:+, :-)
   @eval begin
 
     function ($op)(a::T) where {T<:MultiValue}
@@ -85,7 +89,7 @@
       T(r)
     end
 
-    function ($op)(a::V,b::V)  where V<:MultiValue
+    function ($op)(a::V, b::V) where {V<:MultiValue}
       Li = num_indep_components(V)
       r = map(($op), a.data[1:Li], b.data[1:Li])
       V(r)
@@ -97,9 +101,9 @@
 # Matrix Division
 ###############################################################
 
-function (\)(a::MultiValue{Tuple{D,D}} where D, b::MultiValue)
+function (\)(a::MultiValue{Tuple{D,D}} where {D}, b::MultiValue)
   r = get_array(a) \ get_array(b)
-  T = change_eltype(b,eltype(r))
+  T = change_eltype(b, eltype(r))
   T(r)
 end
 
@@ -107,7 +111,7 @@
 # Operations with other numbers
 ###############################################################
 
-@generated function _bc(f,a::NTuple{N},b::Number) where N
+@generated function _bc(f, a::NTuple{N}, b::Number) where {N}
   s = "("
   for i in 1:N
     s *= "f(a[$i],b), "
@@ -116,7 +120,7 @@
   Meta.parse(s)
 end
 
-@generated function _bc(f,b::Number,a::NTuple{N}) where N
+@generated function _bc(f, b::Number, a::NTuple{N}) where {N}
   s = "("
   for i in 1:N
     s *= "f(b,a[$i]), "
@@ -125,90 +129,63 @@
   Meta.parse(s)
 end
 
-for op in (:+,:-,:*)
+for op in (:+, :-, :*)
   @eval begin
-    function ($op)(a::MultiValue,b::_Scalar)
+    function ($op)(a::MultiValue, b::_Scalar)
       Li = num_indep_components(a)
-      r = _bc($op,a.data[1:Li],b)
-      T = _eltype($op,r,a,b)
-      M  = change_eltype(a,T)
+      r = _bc($op, a.data[1:Li], b)
+      T = _eltype($op, r, a, b)
+      M = change_eltype(a, T)
       M(r)
     end
 
-    function ($op)(a::_Scalar,b::MultiValue)
+    function ($op)(a::_Scalar, b::MultiValue)
       Li = num_indep_components(b)
-      r = _bc($op,a,b.data[1:Li])
-      T = _eltype($op,r,a,b)
-      M  = change_eltype(b,T)
+      r = _bc($op, a, b.data[1:Li])
+      T = _eltype($op, r, a, b)
+      M = change_eltype(b, T)
       M(r)
     end
   end
 end
 
-const _AbstractTracelessTensor{D} = Union{SymTracelessTensorValue{D}, SkewSymTensorValue{D}}
+const _AbstractTracelessTensor{D} = Union{SymTracelessTensorValue{D},SkewSymTensorValue{D}}
 _err = "This operation is undefined for traceless tensors"
-(+)(::_AbstractTracelessTensor,::_Scalar) =  error(_err)
-(+)(::_Scalar,::_AbstractTracelessTensor) =  error(_err)
-(-)(::_AbstractTracelessTensor,::_Scalar) =  error(_err)
-(-)(::_Scalar,::_AbstractTracelessTensor) =  error(_err)
-
-function (/)(a::MultiValue,b::_Scalar)
+(+)(::_AbstractTracelessTensor, ::_Scalar) = error(_err)
+(+)(::_Scalar, ::_AbstractTracelessTensor) = error(_err)
+(-)(::_AbstractTracelessTensor, ::_Scalar) = error(_err)
+(-)(::_Scalar, ::_AbstractTracelessTensor) = error(_err)
+
+function (/)(a::MultiValue, b::_Scalar)
   Li = num_indep_components(a)
-  r = _bc(/,a.data[1:Li],b)
-  T = _eltype(/,r,a,b)
-  P  = change_eltype(a,T)
+  r = _bc(/, a.data[1:Li], b)
+  T = _eltype(/, r, a, b)
+  P = change_eltype(a, T)
   P(r)
 end
 
-@inline function _eltype(op,r,a)
+@inline function _eltype(op, r, a)
   eltype(r)
 end
 
-<<<<<<< HEAD
-const _err =  " with number is undefined for traceless tensors"
-function +(::SymTracelessTensorValue,::Number)     error("Addition"   *_err) end
-function -(::SymTracelessTensorValue,::Number)     error("Subtraction"*_err) end
-function +(::Number,::SymTracelessTensorValue)     error("Addition"   *_err) end
-function -(::Number,::SymTracelessTensorValue)     error("Subtraction"*_err) end
-function +(::SymTracelessTensorValue,::MultiValue) error("Addition"   *_err) end
-function -(::SymTracelessTensorValue,::MultiValue) error("Subtraction"*_err) end
-function +(::MultiValue,::SymTracelessTensorValue) error("Addition"   *_err) end
-function -(::MultiValue,::SymTracelessTensorValue) error("Subtraction"*_err) end
-
-@inline function _eltype(op,r,a)
+@inline function _eltype(op, r, a, b)
   eltype(r)
 end
 
-@inline function _eltype(op,r,a,b)
+@inline function _eltype(op, r, a...)
   eltype(r)
 end
 
-@inline function _eltype(op,r,a...)
-  eltype(r)
-=======
-@inline function _eltype(op,r,a,b)
-  eltype(r)
-end
-
-@inline function _eltype(op,r,a...)
-  eltype(r)
-end
-
-@inline function _eltype(op,r::Tuple{},a)
+@inline function _eltype(op, r::Tuple{}, a)
   typeof(op(zero(eltype(a))))
->>>>>>> 08953538
-end
-
-@inline function _eltype(op,r::Tuple{},a)
-  typeof(op(zero(eltype(a))))
-end
-
-@inline function _eltype(op,r::Tuple{},a,b)
-  typeof(op(zero(eltype(a)),zero(eltype(b))))
-end
-
-@inline function _eltype(op,r::Tuple{},a...)
-  typeof(reduce(op,zero.(eltype.(a))))
+end
+
+@inline function _eltype(op, r::Tuple{}, a, b)
+  typeof(op(zero(eltype(a)), zero(eltype(b))))
+end
+
+@inline function _eltype(op, r::Tuple{}, a...)
+  typeof(reduce(op, zero.(eltype.(a))))
 end
 
 
@@ -224,7 +201,7 @@
   error(msg)
 end
 
-dot(a::MultiValue{Tuple{D}}, b::MultiValue{Tuple{D}}) where D = inner(a,b)
+dot(a::MultiValue{Tuple{D}}, b::MultiValue{Tuple{D}}) where {D} = inner(a, b)
 
 """
     dot(a::MultiValue{Tuple{...,D}}, b::MultiValue{Tuple{D,...}})
@@ -236,43 +213,43 @@
 is preserved.
 On two vectors, this is the same as the inner product.
 """
-dot(a::MultiValue,b::MultiValue) = @notimplemented
-
-@generated function dot(a::MultiValue{Tuple{D1},Ta},b::MultiValue{Tuple{D1,D2},Tb}) where {D1,D2,Ta,Tb}
-  iszero(length(b)) && return :( zero(VectorValue{D2,$(promote_type(Ta,Tb))}) )
+dot(a::MultiValue, b::MultiValue) = @notimplemented
+
+@generated function dot(a::MultiValue{Tuple{D1},Ta}, b::MultiValue{Tuple{D1,D2},Tb}) where {D1,D2,Ta,Tb}
+  iszero(length(b)) && return :(zero(VectorValue{D2,$(promote_type(Ta, Tb))}))
   ss = String[]
   for j in 1:D2
     s = ""
     for i in 1:D1
       s *= "a[$i]*b[$i,$j]+"
     end
-    push!(ss,s[1:(end-1)]*", ")
+    push!(ss, s[1:(end-1)] * ", ")
   end
   str = join(ss)
   Meta.parse("VectorValue{$D2}($str)")
 end
 
-@generated function dot(a::MultiValue{Tuple{D1,D2},Ta},b::MultiValue{Tuple{D2},Tb}) where {D1,D2,Ta,Tb}
-  iszero(length(a)) && return :( zero(VectorValue{D1,$(promote_type(Ta,Tb))}) )
+@generated function dot(a::MultiValue{Tuple{D1,D2},Ta}, b::MultiValue{Tuple{D2},Tb}) where {D1,D2,Ta,Tb}
+  iszero(length(a)) && return :(zero(VectorValue{D1,$(promote_type(Ta, Tb))}))
   ss = String[]
   for i in 1:D1
     s = ""
     for j in 1:D2
       s *= "a[$i,$j]*b[$j]+"
     end
-      push!(ss,s[1:(end-1)]*", ")
+    push!(ss, s[1:(end-1)] * ", ")
   end
   str = join(ss)
   Meta.parse("VectorValue{$D1}($str)")
 end
 
 @generated function dot(a::MultiValue{Tuple{D1,D3},Ta}, b::MultiValue{Tuple{D3,D2},Tb}) where {D1,D2,D3,Ta,Tb}
-  (iszero(length(a)) || iszero(length(b))) && return :( zero(TensorValue{D1,D2,$(promote_type(Ta,Tb))}) )
+  (iszero(length(a)) || iszero(length(b))) && return :(zero(TensorValue{D1,D2,$(promote_type(Ta, Tb))}))
   ss = String[]
   for j in 1:D2
     for i in 1:D1
-      s = join([ "a[$i,$k]*b[$k,$j]+" for k in 1:D3])
-      push!(ss,s[1:(end-1)]*", ")
+      s = join(["a[$i,$k]*b[$k,$j]+" for k in 1:D3])
+      push!(ss, s[1:(end-1)] * ", ")
     end
   end
   str = join(ss)
@@ -281,15 +258,15 @@
 
 # a_ij = b_ijk*c_k
 @generated function dot(a::MultiValue{Tuple{D1,D2,D3},Ta}, b::MultiValue{Tuple{D3},Tb}) where {D1,D2,D3,Ta,Tb}
-  iszero(length(a)) && return :( zero(TensorValue{D1,D2,$(promote_type(Ta,Tb))}) )
-  T = promote_type(Ta,Tb)
-  (iszero(D1) || iszero(D2)) && return :( TensorValue{D1,D2,$T}() )
-  iszero(D3) && return :( zero(TensorValue{D1,D2,$T}) )
+  iszero(length(a)) && return :(zero(TensorValue{D1,D2,$(promote_type(Ta, Tb))}))
+  T = promote_type(Ta, Tb)
+  (iszero(D1) || iszero(D2)) && return :(TensorValue{D1,D2,$T}())
+  iszero(D3) && return :(zero(TensorValue{D1,D2,$T}))
   ss = String[]
   for j in 1:D2
     for i in 1:D1
-      s = join([ "a[$i,$j,$k]*b[$k]+" for k in 1:D3])
-      push!(ss,s[1:(end-1)]*", ")
+      s = join(["a[$i,$j,$k]*b[$k]+" for k in 1:D3])
+      push!(ss, s[1:(end-1)] * ", ")
     end
   end
   str = join(ss)
@@ -299,14 +276,14 @@
 # a_ijl = b_ijk*c_kl
 @generated function dot(a::MultiValue{Tuple{D1,D2,D3},Ta}, b::MultiValue{Tuple{D3,D4},Tb}) where {D1,D2,D3,D4,Ta,Tb}
   (iszero(length(a)) || iszero(length(b))) && return :(
-    zero(ThirdOrderTensorValue{D1,D2,D4,$(promote_type(Ta,Tb))})
+    zero(ThirdOrderTensorValue{D1,D2,D4,$(promote_type(Ta, Tb))})
   )
   ss = String[]
   for l in 1:D4
     for j in 1:D2
       for i in 1:D1
-        s = join([ "a[$i,$j,$k]*b[$k,$l]+" for k in 1:D3])
-        push!(ss,s[1:(end-1)]*", ")
+        s = join(["a[$i,$j,$k]*b[$k,$l]+" for k in 1:D3])
+        push!(ss, s[1:(end-1)] * ", ")
       end
     end
   end
@@ -316,12 +293,12 @@
 
 # a_ij = c_k*b_kij
 @generated function dot(a::MultiValue{Tuple{D1},Ta}, b::MultiValue{Tuple{D1,D2,D3},Tb}) where {D1,D2,D3,Ta,Tb}
-  iszero(length(b)) && return :( zero(TensorValue{D2,D3,$(promote_type(Ta,Tb))}) )
+  iszero(length(b)) && return :(zero(TensorValue{D2,D3,$(promote_type(Ta, Tb))}))
   ss = String[]
   for k in 1:D3
     for j in 1:D2
-      s = join([ "a[$i]*b[$i,$j,$k]+" for i in 1:D1])
-      push!(ss,s[1:(end-1)]*", ")
+      s = join(["a[$i]*b[$i,$j,$k]+" for i in 1:D1])
+      push!(ss, s[1:(end-1)] * ", ")
     end
   end
   str = join(ss)
@@ -329,16 +306,16 @@
 end
 
 # a_ilm = b_ij*c_jlm
-@generated function dot(a::MultiValue{Tuple{D1,D2},Ta},b::MultiValue{Tuple{D2,D3,D4},Tb}) where  {D1,D2,D3,D4,Ta,Tb}
+@generated function dot(a::MultiValue{Tuple{D1,D2},Ta}, b::MultiValue{Tuple{D2,D3,D4},Tb}) where {D1,D2,D3,D4,Ta,Tb}
   (iszero(length(a)) || iszero(length(b))) && return :(
-    zero(ThirdOrderTensorValue{D1,D3,D4,$(promote_type(Ta,Tb))})
+    zero(ThirdOrderTensorValue{D1,D3,D4,$(promote_type(Ta, Tb))})
   )
   ss = String[]
   for m in 1:D4
     for l in 1:D3
       for i in 1:D1
-        s = join([ "a[$i,$j]*b[$j,$l,$m]+" for j in 1:D2])
-        push!(ss,s[1:(end-1)]*", ")
+        s = join(["a[$i,$j]*b[$j,$l,$m]+" for j in 1:D2])
+        push!(ss, s[1:(end-1)] * ", ")
       end
     end
   end
@@ -352,7 +329,7 @@
 # Inner product (full contraction)
 ###############################################################
 
-inner(a::_Scalar,b::_Scalar) = a*b
+inner(a::_Scalar, b::_Scalar) = a * b
 
 """
     inner(a::MultiValue{S}, b::MultiValue{S}) -> scalar
@@ -365,13 +342,13 @@
 end
 
 @generated function inner(a::MultiValue{S,Ta}, b::MultiValue{S,Tb}) where {S,Ta,Tb}
-  iszero(length(a)) && return :( zero($(promote_type(Ta,Tb))) )
-  str = join([" a[$i]*b[$i] +" for i in 1:length(a) ])
+  iszero(length(a)) && return :(zero($(promote_type(Ta, Tb))))
+  str = join([" a[$i]*b[$i] +" for i in 1:length(a)])
   Meta.parse(str[1:(end-1)])
 end
 
 @generated function inner(a::AbstractSymTensorValue{D,Ta}, b::AbstractSymTensorValue{D,Tb}) where {D,Ta,Tb}
-  iszero(D) && return :( zero($(promote_type(Ta,Tb))) )
+  iszero(D) && return :(zero($(promote_type(Ta, Tb))))
   str = ""
   for i in 1:D
     str *= "+ a[$i,$i]*b[$i,$i]"
@@ -386,24 +363,18 @@
   Meta.parse(str)
 end
 
-<<<<<<< HEAD
-function inner(a::MultiValue{Tuple{D,D,D,D}}, b::MultiValue{Tuple{D,D,D,D}}) where D
-  double_contraction(a,b)
-end
-
-=======
 @generated function inner(a::SymFourthOrderTensorValue{D,Ta}, b::SymFourthOrderTensorValue{D,Tb}) where {D,Ta,Tb}
-  iszero(D) && return :( zero($(promote_type(Ta,Tb))) )
+  iszero(D) && return :(zero($(promote_type(Ta, Tb))))
 
   S = Tuple{D,D,D,D}
-  VInt = change_eltype(a,Int)
+  VInt = change_eltype(a, Int)
   # each independent component appear either 1,2 of 4 times in inputs
-  strs = Dict( 1=>"(", 2=>"2*(", 4=>"4*(" )
+  strs = Dict(1 => "(", 2 => "2*(", 4 => "4*(")
 
   # for each independent component, add its product in the sum of the
   # corresponding multiplicative factor
   for (i, fi) in enumerate(component_basis(VInt))
-    factor = @invoke inner(fi::MultiValue{S,Int},fi::MultiValue{S,Int}) # use the generic but slower method
+    factor = @invoke inner(fi::MultiValue{S,Int}, fi::MultiValue{S,Int}) # use the generic but slower method
     strs[factor] *= "indep_comp_getindex(a,$i) * indep_comp_getindex(b,$i) +"
   end
 
@@ -412,25 +383,24 @@
 end
 
 function inner(a::SkewSymTensorValue{D,Ta}, b::SkewSymTensorValue{D,Tb}) where {D,Ta,Tb}
-  iszero(D) && return zero(promote_type(Ta,Tb))
-  2*inner(VectorValue(a.data), VectorValue(b.data))
+  iszero(D) && return zero(promote_type(Ta, Tb))
+  2 * inner(VectorValue(a.data), VectorValue(b.data))
 end
 
 function inner(a::SkewSymTensorValue{D,Ta}, b::AbstractSymTensorValue{D,Tb}) where {D,Ta,Tb}
-  zero(promote_type(Ta,Tb))
+  zero(promote_type(Ta, Tb))
 end
 function inner(a::AbstractSymTensorValue{D,Tb}, b::SkewSymTensorValue{D,Ta}) where {D,Ta,Tb}
-  zero(promote_type(Ta,Tb))
+  zero(promote_type(Ta, Tb))
 end
 
 # TODO These two methods make no sense and shold be removed
->>>>>>> 08953538
-function inner(a::MultiValue{Tuple{D,D,D,D}}, b::MultiValue{Tuple{D,D}}) where D
-  double_contraction(a,b)
-end
-
-function inner(a::MultiValue{Tuple{D,D}}, b::MultiValue{Tuple{D,D,D,D}}) where D
-  double_contraction(a,b)
+function inner(a::MultiValue{Tuple{D,D,D,D}}, b::MultiValue{Tuple{D,D}}) where {D}
+  double_contraction(a, b)
+end
+
+function inner(a::MultiValue{Tuple{D,D}}, b::MultiValue{Tuple{D,D,D,D}}) where {D}
+  double_contraction(a, b)
 end
 
 const ⊙ = inner
@@ -453,11 +423,11 @@
 """
 function double_contraction(a::MultiValue{S1}, b::MultiValue{S2}) where {S1<:Tuple,S2<:Tuple}
   L1, L2 = length(S1.types), length(S2.types)
-  if L1<2 || L2<2
+  if L1 < 2 || L2 < 2
     @unreachable "Double contraction is only define for tensors of order more than 2, got $L1 and $L2."
   end
 
-  D1, E1, D2, E2 = S1.types[end-1], S1.types[end],  S2.types[1], S2.types[2]
+  D1, E1, D2, E2 = S1.types[end-1], S1.types[end], S2.types[1], S2.types[2]
   if D1 != D2 || E1 != E2
     throw(DimensionMismatch("the last two dimensions of the first argument must match the first two of the second argument, got ($D1,$E1) ≠ ($D2,$E2)."))
   end
@@ -466,28 +436,28 @@
 
 # c_i = a_ij*b_ij
 function double_contraction(a::MultiValue{S}, b::MultiValue{S}) where {S<:Tuple{D1,D2}} where {D1,D2}
-  inner(a,b)
+  inner(a, b)
 end
 
 # c_i = a_ijk*b_jk
-@generated function double_contraction(a::MultiValue{Tuple{D1,D2,D3},Ta}, b::MultiValue{Tuple{D2,D3},Tb})  where {D1,D2,D3,Ta,Tb}
-  iszero(length(a)) && return :( zero(VectorValue{D1,$(promote_type(Ta,Tb))}) )
+@generated function double_contraction(a::MultiValue{Tuple{D1,D2,D3},Ta}, b::MultiValue{Tuple{D2,D3},Tb}) where {D1,D2,D3,Ta,Tb}
+  iszero(length(a)) && return :(zero(VectorValue{D1,$(promote_type(Ta, Tb))}))
   ss = String[]
   for i in 1:D1
-    s = join([ "a[$i,$j,$k]*b[$j,$k]+" for j in 1:D2 for k in 1:D3])
-    push!(ss,s[1:(end-1)]*", ")
+    s = join(["a[$i,$j,$k]*b[$j,$k]+" for j in 1:D2 for k in 1:D3])
+    push!(ss, s[1:(end-1)] * ", ")
   end
   str = join(ss)
   Meta.parse("VectorValue{$D1}(($str))")
 end
 
 # c_k = a_ij*b_ijk
-@generated function double_contraction(a::MultiValue{Tuple{D1,D2},Ta}, b::MultiValue{Tuple{D1,D2,D3},Tb})  where {D1,D2,D3,Ta,Tb}
-  iszero(length(b)) && return :( zero(VectorValue{D3,$(promote_type(Ta,Tb))}) )
+@generated function double_contraction(a::MultiValue{Tuple{D1,D2},Ta}, b::MultiValue{Tuple{D1,D2,D3},Tb}) where {D1,D2,D3,Ta,Tb}
+  iszero(length(b)) && return :(zero(VectorValue{D3,$(promote_type(Ta, Tb))}))
   ss = String[]
   for k in 1:D3
-    s = join([ "a[$i,$j]*b[$i,$j,$k]+" for i in 1:D1 for j in 1:D2])
-    push!(ss,s[1:(end-1)]*", ")
+    s = join(["a[$i,$j]*b[$i,$j,$k]+" for i in 1:D1 for j in 1:D2])
+    push!(ss, s[1:(end-1)] * ", ")
   end
   str = join(ss)
   Meta.parse("VectorValue{$D3}(($str))")
@@ -497,14 +467,16 @@
 @generated function double_contraction(a::SymFourthOrderTensorValue{3}, b::SymFourthOrderTensorValue{3})
 
   Sym4TensorIndexing = [1111, 1121, 1131, 1122, 1132, 1133, 2111, 2121, 2131, 2122, 2132, 2133,
-                        3111, 3121, 3131, 3122, 3132, 3133, 2211, 2221, 2231, 2222, 2232, 2233,
-                        2311, 2321, 2331, 2322, 2332, 2333, 3311, 3321, 3331, 3322, 3332, 3333]
+    3111, 3121, 3131, 3122, 3132, 3133, 2211, 2221, 2231, 2222, 2232, 2233,
+    2311, 2321, 2331, 2322, 2332, 2333, 3311, 3321, 3331, 3322, 3332, 3333]
   ss = String[]
   for off_index in Sym4TensorIndexing
-    i = parse(Int,string(off_index)[1]); j = parse(Int,string(off_index)[2]);
-    m = parse(Int,string(off_index)[3]); p = parse(Int,string(off_index)[4]);
-    s = join([ "a[$i,$j,$k,$l]*b[$k,$l,$m,$p]+" for k in 1:3 for l in 1:3])
-    push!(ss,s[1:(end-1)]*", ")
+    i = parse(Int, string(off_index)[1])
+    j = parse(Int, string(off_index)[2])
+    m = parse(Int, string(off_index)[3])
+    p = parse(Int, string(off_index)[4])
+    s = join(["a[$i,$j,$k,$l]*b[$k,$l,$m,$p]+" for k in 1:3 for l in 1:3])
+    push!(ss, s[1:(end-1)] * ", ")
   end
   str = join(ss)
   Meta.parse("SymFourthOrderTensorValue{3}($str)")
@@ -512,7 +484,7 @@
 
 # c_ijpm = a_ijkl*b_klpm (general case)
 @generated function double_contraction(a::SymFourthOrderTensorValue{D,Ta}, b::SymFourthOrderTensorValue{D,Tb}) where {D,Ta,Tb}
-  iszero(D) && return :( SymFourthOrderTensorValue{0,$(promote_type(Ta,Tb))}() )
+  iszero(D) && return :(SymFourthOrderTensorValue{0,$(promote_type(Ta, Tb))}())
   str = ""
   for j in 1:D
     for i in j:D
@@ -524,7 +496,7 @@
               s *= " a[$i,$j,$k,$l]*b[$k,$l,$p,$m] +"
             end
           end
-          str *= s[1:(end-1)]*", "
+          str *= s[1:(end-1)] * ", "
         end
       end
     end
@@ -533,14 +505,14 @@
 end
 
 # c_ilm = a_ijk*b_jklm
-@generated function double_contraction(a::ThirdOrderTensorValue{D1,D,D,Ta},b::SymFourthOrderTensorValue{D,Tb}) where {D1,D,Ta,Tb}
-  iszero(length(a)) && return :( zero(ThirdOrderTensorValue{D1,D,D,$(promote_type(Ta,Tb))}) )
+@generated function double_contraction(a::ThirdOrderTensorValue{D1,D,D,Ta}, b::SymFourthOrderTensorValue{D,Tb}) where {D1,D,Ta,Tb}
+  iszero(length(a)) && return :(zero(ThirdOrderTensorValue{D1,D,D,$(promote_type(Ta, Tb))}))
   ss = String[]
   for m in 1:D
     for l in 1:D
       for i in 1:D1
-        s = join([ "a[$i,$j,$k]*b[$j,$k,$l,$m]+" for j in 1:D for k in 1:D])
-        push!(ss,s[1:(end-1)]*", ")
+        s = join(["a[$i,$j,$k]*b[$j,$k,$l,$m]+" for j in 1:D for k in 1:D])
+        push!(ss, s[1:(end-1)] * ", ")
       end
     end
   end
@@ -550,7 +522,7 @@
 
 # c_ij = a_ijkl*b_kl
 @generated function double_contraction(a::SymFourthOrderTensorValue{D,Ta}, b::AbstractSymTensorValue{D,Tb}) where {D,Ta,Tb}
-  iszero(D) && return :( zero(SymTensorValue{D,$(promote_type(Ta,Tb))}) )
+  iszero(D) && return :(zero(SymTensorValue{D,$(promote_type(Ta, Tb))}))
   str = ""
   for i in 1:D
     for j in i:D
@@ -571,7 +543,7 @@
 
 # c_kl = a_ij*b_ijkl
 @generated function double_contraction(a::AbstractSymTensorValue{D,Ta}, b::SymFourthOrderTensorValue{D,Tb}) where {D,Ta,Tb}
-  iszero(D) && return :( zero(SymTensorValue{D,$(promote_type(Ta,Tb))}) )
+  iszero(D) && return :(zero(SymTensorValue{D,$(promote_type(Ta, Tb))}))
   str = ""
   for k in 1:D
     for l in k:D
@@ -591,26 +563,26 @@
 end
 
 # c_ij = a_ijkl*b_kl
-function double_contraction(a::SymFourthOrderTensorValue{D}, b::MultiValue{Tuple{D,D}}) where D
-  double_contraction(a,symmetric_part(b))
+function double_contraction(a::SymFourthOrderTensorValue{D}, b::MultiValue{Tuple{D,D}}) where {D}
+  double_contraction(a, symmetric_part(b))
 end
 
 # c_kl = a_ij*b_ijkl
-function double_contraction(a::MultiValue{Tuple{D,D}}, b::SymFourthOrderTensorValue{D}) where D
-  double_contraction(symmetric_part(a),b)
+function double_contraction(a::MultiValue{Tuple{D,D}}, b::SymFourthOrderTensorValue{D}) where {D}
+  double_contraction(symmetric_part(a), b)
 end
 
 
 # c_il = a_ijk*b_jkl
-@generated function double_contraction(a::ThirdOrderTensorValue{D1,D,E,Ta},b::ThirdOrderTensorValue{D,E,D2,Tb}) where {D1,D,E,D2,Ta,Tb}
+@generated function double_contraction(a::ThirdOrderTensorValue{D1,D,E,Ta}, b::ThirdOrderTensorValue{D,E,D2,Tb}) where {D1,D,E,D2,Ta,Tb}
   (iszero(length(a)) || iszero(length(b))) && return :(
-    zero(TensorValue{D1,D2,$(promote_type(Ta,Tb))})
+    zero(TensorValue{D1,D2,$(promote_type(Ta, Tb))})
   )
   ss = String[]
   for l in 1:D2
     for i in 1:D1
-      s = join([ "a[$i,$j,$k]*b[$j,$k,$l]+" for j in 1:D for k in 1:E])
-      push!(ss,s[1:(end-1)]*", ")
+      s = join(["a[$i,$j,$k]*b[$j,$k,$l]+" for j in 1:D for k in 1:E])
+      push!(ss, s[1:(end-1)] * ", ")
     end
   end
   str = join(ss)
@@ -630,14 +602,14 @@
 The type of the resulting value is (skew) symmetric stable w.r.t. `typeof(a)`.
 """
 function congruent_prod(a::MultiValue{Tuple{D,D},Ta}, b::MultiValue{Tuple{D,D1},Tb}) where {D,D1,Ta,Tb}
-  T = promote_type(Ta,Tb)
-  V = _congruent_ret_type(a,D1)
+  T = promote_type(Ta, Tb)
+  V = _congruent_ret_type(a, D1)
   (iszero(D) || iszero(D1)) && return zero(V{T})
   V{T}(get_array(transpose(b) ⋅ a ⋅ b))
 end
-_congruent_ret_type(a,D1) = TensorValue{D1,D1}
-_congruent_ret_type(a::AbstractSymTensorValue,D1) = SymTensorValue{D1}
-_congruent_ret_type(a::SkewSymTensorValue,D1) = SkewSymTensorValue{D1}
+_congruent_ret_type(a, D1) = TensorValue{D1,D1}
+_congruent_ret_type(a::AbstractSymTensorValue, D1) = SymTensorValue{D1}
+_congruent_ret_type(a::SkewSymTensorValue, D1) = SkewSymTensorValue{D1}
 
 function congruent_prod(a::Number, b::Number)
   msg = """ operation only defined for 2nd order tensors `a` and `b` with
@@ -651,7 +623,7 @@
 # Reductions
 ###############################################################
 
-for op in (:sum,:maximum,:minimum)
+for op in (:sum, :maximum, :minimum)
   @eval begin
     $op(a::MultiValue) = $op(a.data)
   end
@@ -659,10 +631,10 @@
 
 # Outer product (aka dyadic product)
 
-outer(a::Number,b::Number) = a*b
-
-outer(a::MultiValue,b::Number) = a*b
-outer(a::Number,b::MultiValue) = a*b
+outer(a::Number, b::Number) = a * b
+
+outer(a::MultiValue, b::Number) = a * b
+outer(a::Number, b::MultiValue) = a * b
 
 """
     outer(a,b)
@@ -672,36 +644,36 @@
 `(a⊗b)[i₁,...,iₙ,j₁,...,jₙ] = a[i₁,...,iₙ]*b[j₁,...,jₙ]`. This falls back to standard
 multiplication if `a` or `b` is a scalar.
 """
-function outer(a::MultiValue,b::MultiValue)
-   @notimplemented
-end
-
-@generated function outer(a::MultiValue{Tuple{D},Ta},b::MultiValue{Tuple{Z},Tb}) where {D,Z,Ta,Tb}
+function outer(a::MultiValue, b::MultiValue)
+  @notimplemented
+end
+
+@generated function outer(a::MultiValue{Tuple{D},Ta}, b::MultiValue{Tuple{Z},Tb}) where {D,Z,Ta,Tb}
   (iszero(D) || iszero(Z)) && return :(
-    zero(TensorValue{D,Z,$(promote_type(Ta,Tb))})
+    zero(TensorValue{D,Z,$(promote_type(Ta, Tb))})
   )
   str = join(["a[$i]*b[$j], " for j in 1:Z for i in 1:D])
   Meta.parse("TensorValue{$D,$Z}($str)")
 end
 
-@generated function outer(a::MultiValue{Tuple{D},Ta},b::MultiValue{Tuple{D1,D2},Tb}) where {D,D1,D2,Ta,Tb}
+@generated function outer(a::MultiValue{Tuple{D},Ta}, b::MultiValue{Tuple{D1,D2},Tb}) where {D,D1,D2,Ta,Tb}
   (iszero(D) || iszero(length(b))) && return :(
-    zero(ThirdOrderTensorValue{D,D1,D2,$(promote_type(Ta,Tb))})
+    zero(ThirdOrderTensorValue{D,D1,D2,$(promote_type(Ta, Tb))})
   )
-  str = join(["a[$i]*b[$j,$k], "  for k in 1:D2 for j in 1:D1 for i in 1:D])
+  str = join(["a[$i]*b[$j,$k], " for k in 1:D2 for j in 1:D1 for i in 1:D])
   Meta.parse("ThirdOrderTensorValue{D,D1,D2}($str)")
 end
 
-@generated function outer(a::MultiValue{Tuple{D1,D2},Ta},b::MultiValue{Tuple{D},Tb}) where {D,D1,D2,Ta,Tb}
+@generated function outer(a::MultiValue{Tuple{D1,D2},Ta}, b::MultiValue{Tuple{D},Tb}) where {D,D1,D2,Ta,Tb}
   (iszero(length(a)) || iszero(D)) && return :(
-    zero(ThirdOrderTensorValue{D1,D2,D,$(promote_type(Ta,Tb))})
+    zero(ThirdOrderTensorValue{D1,D2,D,$(promote_type(Ta, Tb))})
   )
-  str = join(["a[$i,$j]*b[$k], "  for k in 1:D for j in 1:D2 for i in 1:D1])
+  str = join(["a[$i,$j]*b[$k], " for k in 1:D for j in 1:D2 for i in 1:D1])
   Meta.parse("ThirdOrderTensorValue{D1,D2,D}($str)")
 end
 
-@generated function outer(a::AbstractSymTensorValue{D,Ta},b::AbstractSymTensorValue{D,Tb}) where {D,Ta,Tb}
-  iszero(D) && return :( zero(SymFourthOrderTensorValue{D,$(promote_type(Ta,Tb))}) )
+@generated function outer(a::AbstractSymTensorValue{D,Ta}, b::AbstractSymTensorValue{D,Tb}) where {D,Ta,Tb}
+  iszero(D) && return :(zero(SymFourthOrderTensorValue{D,$(promote_type(Ta, Tb))}))
   str = ""
   for i in 1:D
     for j in i:D
@@ -722,11 +694,11 @@
 ###############################################################
 
 function cross(a::MultiValue{Tuple{3}}, b::MultiValue{Tuple{3}})
-  VectorValue{3}(a[2]b[3]-a[3]b[2], a[3]b[1]-a[1]b[3], a[1]b[2]-a[2]b[1])
+  VectorValue{3}(a[2]b[3] - a[3]b[2], a[3]b[1] - a[1]b[3], a[1]b[2] - a[2]b[1])
 end
 
 function cross(a::MultiValue{Tuple{2}}, b::MultiValue{Tuple{2}})
-  a[1]b[2]-a[2]b[1]
+  a[1]b[2] - a[2]b[1]
 end
 
 """
@@ -736,7 +708,7 @@
 
 Cross product of 2D and 3D vector.
 """
-cross(a::MultiValue,b::MultiValue) = error("Cross product only defined for R2 and R3 vectors of same dimension")
+cross(a::MultiValue, b::MultiValue) = error("Cross product only defined for R2 and R3 vectors of same dimension")
 
 ###############################################################
 # Linear Algebra
@@ -748,87 +720,101 @@
 Determinent of square second order tensors.
 """
 det(a::MultiValue{Tuple{D,D}}) where {D} = det(get_array(a))
-det(a::MultiValue)= @unreachable "det undefined for this tensor shape: $(size(a))"
+det(a::MultiValue) = @unreachable "det undefined for this tensor shape: $(size(a))"
 
 det(a::MultiValue{Tuple{1,1}}) = a[1]
 
 function det(a::MultiValue{Tuple{2,2}})
-  a_11 = a[1,1]; a_12 = a[1,2]
-  a_21 = a[2,1]; a_22 = a[2,2]
-  a_11*a_22 - a_12*a_21
+  a_11 = a[1, 1]
+  a_12 = a[1, 2]
+  a_21 = a[2, 1]
+  a_22 = a[2, 2]
+  a_11 * a_22 - a_12 * a_21
 end
 
 function det(a::MultiValue{Tuple{3,3}})
-  a_11 = a[1,1]; a_12 = a[1,2]; a_13 = a[1,3]
-  a_21 = a[2,1]; a_22 = a[2,2]; a_23 = a[2,3]
-  a_31 = a[3,1]; a_32 = a[3,2]; a_33 = a[3,3]
-  a_11*a_22*a_33 + a_12*a_23*a_31 + a_13*a_21*a_32 -
-    (a_11*a_23*a_32 + a_12*a_21*a_33 + a_13*a_22*a_31)
-end
-
-det(::SkewSymTensorValue{3,T}) where T = zero(T)
+  a_11 = a[1, 1]
+  a_12 = a[1, 2]
+  a_13 = a[1, 3]
+  a_21 = a[2, 1]
+  a_22 = a[2, 2]
+  a_23 = a[2, 3]
+  a_31 = a[3, 1]
+  a_32 = a[3, 2]
+  a_33 = a[3, 3]
+  a_11 * a_22 * a_33 + a_12 * a_23 * a_31 + a_13 * a_21 * a_32 -
+  (a_11 * a_23 * a_32 + a_12 * a_21 * a_33 + a_13 * a_22 * a_31)
+end
+
+det(::SkewSymTensorValue{3,T}) where {T} = zero(T)
 
 """
     inv(a::MultiValue{Tuple{D,D}})
 
 Inverse of a second order tensor.
 """
-inv(a::MultiValue{Tuple{D,D}}) where D = TensorValue(inv(get_array(a)))
-
-const InverseStableTensorTypes{D} = Union{SymTensorValue{D}, SkewSymTensorValue{D}}
-
-function inv(a::InverseStableTensorTypes{D}) where D
+inv(a::MultiValue{Tuple{D,D}}) where {D} = TensorValue(inv(get_array(a)))
+
+const InverseStableTensorTypes{D} = Union{SymTensorValue{D},SkewSymTensorValue{D}}
+
+function inv(a::InverseStableTensorTypes{D}) where {D}
   ai = inv(get_array(a))
   T = change_eltype(a, eltype(ai))
   T(ai)
 end
 
 function inv(a::MultiValue{Tuple{1,1}})
-  r = 1/a[1]
-  T = change_eltype(a,typeof(r))
+  r = 1 / a[1]
+  T = change_eltype(a, typeof(r))
   T(r)
 end
 
 function inv(a::MultiValue{Tuple{2,2}})
- c = 1/det(a)
- data = (a[2,2]*c, -a[2,1]*c, -a[1,2]*c,  a[1,1]*c)
- TensorValue{2}(data)
+  c = 1 / det(a)
+  data = (a[2, 2] * c, -a[2, 1] * c, -a[1, 2] * c, a[1, 1] * c)
+  TensorValue{2}(data)
 end
 
 function inv(a::MultiValue{Tuple{3,3}})
- a_11 = a[1,1]; a_12 = a[1,2]; a_13 = a[1,3]
- a_21 = a[2,1]; a_22 = a[2,2]; a_23 = a[2,3]
- a_31 = a[3,1]; a_32 = a[3,2]; a_33 = a[3,3]
- c = 1/det(a)
- data = (
-    ( a_22*a_33 - a_23*a_32 )*c,
-   -( a_21*a_33 - a_23*a_31 )*c,
-    ( a_21*a_32 - a_22*a_31 )*c,
-   -( a_12*a_33 - a_13*a_32 )*c,
-    ( a_11*a_33 - a_13*a_31 )*c,
-   -( a_11*a_32 - a_12*a_31 )*c,
-    ( a_12*a_23 - a_13*a_22 )*c,
-   -( a_11*a_23 - a_13*a_21 )*c,
-    ( a_11*a_22 - a_12*a_21 )*c)
- TensorValue{3}(data)
+  a_11 = a[1, 1]
+  a_12 = a[1, 2]
+  a_13 = a[1, 3]
+  a_21 = a[2, 1]
+  a_22 = a[2, 2]
+  a_23 = a[2, 3]
+  a_31 = a[3, 1]
+  a_32 = a[3, 2]
+  a_33 = a[3, 3]
+  c = 1 / det(a)
+  data = (
+    (a_22 * a_33 - a_23 * a_32) * c,
+    -(a_21 * a_33 - a_23 * a_31) * c,
+    (a_21 * a_32 - a_22 * a_31) * c,
+    -(a_12 * a_33 - a_13 * a_32) * c,
+    (a_11 * a_33 - a_13 * a_31) * c,
+    -(a_11 * a_32 - a_12 * a_31) * c,
+    (a_12 * a_23 - a_13 * a_22) * c,
+    -(a_11 * a_23 - a_13 * a_21) * c,
+    (a_11 * a_22 - a_12 * a_21) * c)
+  TensorValue{3}(data)
 end
 
 function inv(a::SymTensorValue{2})
- c = 1/det(a)
- T = change_eltype(a,typeof(c))
- T(a[2,2]*c, -a[2,1]*c, a[1,1]*c)
-end
-
-inv( ::SymTracelessTensorValue{1,T}) where T = TensorValue{1,1,T}(inv(zero(T)))
+  c = 1 / det(a)
+  T = change_eltype(a, typeof(c))
+  T(a[2, 2] * c, -a[2, 1] * c, a[1, 1] * c)
+end
+
+inv(::SymTracelessTensorValue{1,T}) where {T} = TensorValue{1,1,T}(inv(zero(T)))
 function inv(a::SymTracelessTensorValue{2})
- c = -1/det(a)
- T = change_eltype(a,typeof(c))
- T(a[1,1]*c, a[2,1]*c)
-end
-
-inv( ::SkewSymTensorValue{1,T}) where T = TensorValue{1,1,T}(inv(zero(T)))
+  c = -1 / det(a)
+  T = change_eltype(a, typeof(c))
+  T(a[1, 1] * c, a[2, 1] * c)
+end
+
+inv(::SkewSymTensorValue{1,T}) where {T} = TensorValue{1,1,T}(inv(zero(T)))
 inv(a::SkewSymTensorValue{2}) = (typeof(a))(-inv(a.data[1]))
-inv(a::SkewSymTensorValue{3,T,L}) where {T,L} = SkewSymTensorValue{3,T}( tfill(inv(zero(T)), Val(L)) )
+inv(a::SkewSymTensorValue{3,T,L}) where {T,L} = SkewSymTensorValue{3,T}(tfill(inv(zero(T)), Val(L)))
 
 ###############################################################
 # Measure
@@ -840,7 +826,7 @@
 
 Euclidean norm of a vector.
 """
-meas(a::MultiValue{Tuple{D}}) where D = sqrt(inner(a,a))
+meas(a::MultiValue{Tuple{D}}) where {D} = sqrt(inner(a, a))
 
 """
     meas(J::MultiValue{Tuple{D1,D2}})
@@ -849,24 +835,24 @@
 formed by the rows of `J`, that is `sqrt(det(J⋅Jᵀ))`, or `abs(det(J))` if `D1`=`D2`.
 This is used to compute the contribution of the Jacobian matrix `J` of a changes of variables in integrals.
 """
-meas(a::MultiValue{Tuple{D,D}}) where D = abs(det(a))
-
-function meas(v::MultiValue{Tuple{1,D}}) where D
+meas(a::MultiValue{Tuple{D,D}}) where {D} = abs(det(a))
+
+function meas(v::MultiValue{Tuple{1,D}}) where {D}
   t = VectorValue(v.data)
   meas(t)
 end
 
 function meas(v::MultiValue{Tuple{2,3}})
-  n1 = v[1,2]*v[2,3] - v[1,3]*v[2,2]
-  n2 = v[1,3]*v[2,1] - v[1,1]*v[2,3]
-  n3 = v[1,1]*v[2,2] - v[1,2]*v[2,1]
-  n = VectorValue(n1,n2,n3)
+  n1 = v[1, 2] * v[2, 3] - v[1, 3] * v[2, 2]
+  n2 = v[1, 3] * v[2, 1] - v[1, 1] * v[2, 3]
+  n3 = v[1, 1] * v[2, 2] - v[1, 2] * v[2, 1]
+  n = VectorValue(n1, n2, n3)
   meas(n)
 end
 
 function meas(Jt::MultiValue{Tuple{D1,D2}}) where {D1,D2}
   J = transpose(Jt)
-  sqrt(det(Jt⋅J))
+  sqrt(det(Jt ⋅ J))
 end
 
 """
@@ -875,35 +861,25 @@
 
 Euclidean (2-)norm of `u`, namely `sqrt(inner(u,u))`.
 """
-@inline norm(u::MultiValue{Tuple{D},<:Real}) where D = sqrt(inner(u,u))
-@inline norm(u::MultiValue{Tuple{D}}) where D = sqrt(real(inner(u,conj(u))))
-@inline norm(u::MultiValue{Tuple{D1,D2},<:Real}) where {D1,D2} = sqrt(inner(u,u))
-@inline norm(u::MultiValue{Tuple{D1,D2}}) where {D1,D2} = sqrt(real(inner(u,conj(u))))
-@inline norm(u::MultiValue{Tuple{0},T}) where T = sqrt(zero(T))
+@inline norm(u::MultiValue{Tuple{D},<:Real}) where {D} = sqrt(inner(u, u))
+@inline norm(u::MultiValue{Tuple{D}}) where {D} = sqrt(real(inner(u, conj(u))))
+@inline norm(u::MultiValue{Tuple{D1,D2},<:Real}) where {D1,D2} = sqrt(inner(u, u))
+@inline norm(u::MultiValue{Tuple{D1,D2}}) where {D1,D2} = sqrt(real(inner(u, conj(u))))
+@inline norm(u::MultiValue{Tuple{0},T}) where {T} = sqrt(zero(T))
 
 ###############################################################
 # conj, real, imag
 ###############################################################
 
-for op in (:conj,:real,:imag)
+for op in (:conj, :real, :imag)
   @eval begin
     function ($op)(a::T) where {T<:MultiValue}
       Li = num_indep_components(a)
       r = map($op, a.data[1:Li])
-      T2 = _eltype($op,r,a)
-      M  = change_eltype(a,T2)
+      T2 = _eltype($op, r, a)
+      M = change_eltype(a, T2)
       M(r)
     end
-<<<<<<< HEAD
-
-    function ($op)(a::T) where {T<:SymTracelessTensorValue}
-      r = map($op, a.data)
-      T2 = _eltype($op,r,a)
-      M  = change_eltype(a,T2)
-      M(r[1:end-1])
-    end
-=======
->>>>>>> 08953538
   end
 end
 
@@ -918,14 +894,11 @@
 """
 @generated function tr(v::MultiValue{Tuple{D,D},T}) where {D,T}
   iszero(D) && return :(zero(T))
-  str = join([" v[$i,$i] +" for i in 1:D ])
+  str = join([" v[$i,$i] +" for i in 1:D])
   Meta.parse(str[1:(end-1)])
 end
 tr(::SymTracelessTensorValue{D,T}) where {D,T} = zero(T)
-<<<<<<< HEAD
-=======
 tr(::SkewSymTensorValue{D,T}) where {D,T} = zero(T)
->>>>>>> 08953538
 tr(::MultiValue{Tuple{A,B}}) where {A,B} = throw(ArgumentError("Second order tensor is not square"))
 
 """
@@ -934,11 +907,11 @@
 Return a vector of length `D2` of traces computed on the first two indices: `resⱼ = Σᵢ vᵢᵢⱼ`.
 """
 @generated function tr(v::MultiValue{Tuple{A,A,B},T}) where {A,B,T}
-  iszero(length(v)) && return :( zero(VectorValue{B,T}) )
+  iszero(length(v)) && return :(zero(VectorValue{B,T}))
   str = ""
   for k in 1:B
     for i in 1:A
-      if i !=1
+      if i != 1
         str *= " + "
       end
       str *= " v[$i,$i,$k]"
@@ -953,14 +926,14 @@
 # Adjoint and transpose
 ###############################################################
 
-adjoint(a::MultiValue{Tuple{D,D}}) where D = @notimplemented
-transpose(a::MultiValue{Tuple{D,D}}) where D = @notimplemented
+adjoint(a::MultiValue{Tuple{D,D}}) where {D} = @notimplemented
+transpose(a::MultiValue{Tuple{D,D}}) where {D} = @notimplemented
 
 @generated function adjoint(a::TensorValue{D1,D2,T}) where {D1,D2,T}
   str = ""
   for i in 1:D1
     for j in 1:D2
-      k = (j-1)*D1 + i
+      k = (j - 1) * D1 + i
       str *= "conj(a[$i,$j]), "
     end
   end
@@ -999,16 +972,12 @@
 `v  isa SkewSymTensorValue`.
 """
 @generated function symmetric_part(v::MultiValue{Tuple{D,D},T}) where {D,T}
-  iszero(D) && return :( zero(SymTensorValue{0,T}) )
+  iszero(D) && return :(zero(SymTensorValue{0,T}))
   str = "("
   for j in 1:D
-      for i in j:D
-<<<<<<< HEAD
-          str *= "0.5*v[$i,$j] + 0.5*v[$j,$i], "
-=======
-          str *= "(v[$i,$j] + v[$j,$i])/2, "
->>>>>>> 08953538
-      end
+    for i in j:D
+      str *= "(v[$i,$j] + v[$j,$i])/2, "
+    end
   end
   str *= ")"
   Meta.parse("SymTensorValue{D}($str)")
@@ -1025,12 +994,12 @@
 `v` itself if  `v  isa SkewSymTensorValue`.
 """
 @generated function skew_symmetric_part(v::MultiValue{Tuple{D,D},T}) where {D,T}
-  iszero(D) && return :( zero(SkewSymTensorValue{0,T}) )
+  iszero(D) && return :(zero(SkewSymTensorValue{0,T}))
   str = "("
   for i in 1:D
     for j in i+1:D
-        str *= "(v[$i,$j] - v[$j,$i])/2, "
-      end
+      str *= "(v[$i,$j] - v[$j,$i])/2, "
+    end
   end
   str *= ")"
   Meta.parse("SkewSymTensorValue{D}($str)")
@@ -1044,28 +1013,25 @@
 ###############################################################
 
 function LinearAlgebra.diag(a::MultiValue{Tuple{D,D},T}) where {D,T}
-  VectorValue{D,T}((a[i,i] for i in 1:D)...)
-<<<<<<< HEAD
-=======
+  VectorValue{D,T}((a[i, i] for i in 1:D)...)
 end
 
 function LinearAlgebra.diag(a::SkewSymTensorValue{D,T}) where {D,T}
   zero(VectorValue{D,T})
->>>>>>> 08953538
 end
 
 ###############################################################
 # Broadcast
 ###############################################################
 
-function Base.broadcasted(f,a::VectorValue,b::VectorValue)
-  VectorValue(map(f,a.data,b.data))
-end
-
-function Base.broadcasted(f,a::TensorValue,b::TensorValue)
-  TensorValue(map(f,a.data,b.data))
-end
-
-function Base.broadcasted(f,a::AbstractSymTensorValue,b::AbstractSymTensorValue)
-  SymTensorValue(map(f,a.data,b.data))
+function Base.broadcasted(f, a::VectorValue, b::VectorValue)
+  VectorValue(map(f, a.data, b.data))
+end
+
+function Base.broadcasted(f, a::TensorValue, b::TensorValue)
+  TensorValue(map(f, a.data, b.data))
+end
+
+function Base.broadcasted(f, a::AbstractSymTensorValue, b::AbstractSymTensorValue)
+  SymTensorValue(map(f, a.data, b.data))
 end
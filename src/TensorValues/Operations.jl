###############################################################
# Comparison
###############################################################

<<<<<<< HEAD
(==)(a::Number, b::MultiValue) = false
(==)(a::MultiValue, b::MultiValue) = false
(==)(a::MultiValue{S}, b::MultiValue{S}) where {S} = a.data == b.data
(≈)(a::MultiValue, b::MultiValue) = false
(≈)(a::MultiValue{S}, b::MultiValue{S}) where {S} = isapprox(get_array(a), get_array(b))
(≈)(a::MultiValue{S,T1,N,0} where {T1}, b::MultiValue{S,T2,N,0} where {T2}) where {S,N} = true

function (≈)(
  a::AbstractArray{<:MultiValue}, b::AbstractArray{<:MultiValue})
  size(a) != size(b) && return false
  for (ai,bi) in zip(a,b)
    !(ai≈bi) && return false
=======
(==)(a::MultiValue,b::MultiValue) = false
(==)(a::MultiValue{S},b::MultiValue{S}) where {S} = a.data == b.data
(≈)(a::MultiValue,b::MultiValue;kwargs...) = ≈(get_array(a),get_array(b);kwargs...)

function (≈)(
  a::AbstractArray{<:MultiValue}, b::AbstractArray{<:MultiValue}; kwargs...)
  if size(a) != size(b); return false; end
  for (ai,bi) in zip(a,b)
    if !≈(ai,bi;kwargs...); return false; end
>>>>>>> 6a6c6991
  end
  true
end

function isless(a::MultiValue{Tuple{L}}, b::MultiValue{Tuple{L}}) where {L}
  for d in L:-1:1
    if isless(a[d], b[d])
      return true
    elseif isless(b[d], a[d])
      return false
    else
      continue
    end
  end
  false
end

isless(a::Number, b::MultiValue) = all(isless.(a, b.data))
function <=(a::Number, b::MultiValue)
  all(a .<= b.data) # default doesen't work because a==b is always false
end
isless(a::MultiValue, b::MultiValue) = @unreachable "Comparison is not defined between tensor of order greater than 1"
function <=(a::MultiValue, b::MultiValue)
  isless(a,b) || isequal(a,b)
end

###############################################################
# promotion and conversions
###############################################################

# No default promotion /conversion for tensors of different type names
promote_rule(::Type{<:MultiValue}, ::Type{<:MultiValue}) = Union{}

# But promotion and conversion between the different types of square tensors.
promote_rule(::Type{<:TensorValue{D,D,Ta}},     ::Type{<:SymTensorValue{D,Tb}})          where {D,Ta,Tb} = TensorValue{D,D,promote_type(Ta,Tb)}
promote_rule(::Type{<:TensorValue{D,D,Ta}},     ::Type{<:SkewSymTensorValue{D,Tb}})      where {D,Ta,Tb} = TensorValue{D,D,promote_type(Ta,Tb)}
promote_rule(::Type{<:TensorValue{D,D,Ta}},     ::Type{<:SymTracelessTensorValue{D,Tb}}) where {D,Ta,Tb} = TensorValue{D,D,promote_type(Ta,Tb)}
promote_rule(::Type{<:SymTensorValue{D,Ta}},    ::Type{<:SkewSymTensorValue{D,Tb}})      where {D,Ta,Tb} = TensorValue{D,D,promote_type(Ta,Tb)}
promote_rule(::Type{<:SymTensorValue{D,Ta}},    ::Type{<:SymTracelessTensorValue{D,Tb}}) where {D,Ta,Tb} = SymTensorValue{D,promote_type(Ta,Tb)}
promote_rule(::Type{<:SkewSymTensorValue{D,Ta}},::Type{<:SymTracelessTensorValue{D,Tb}}) where {D,Ta,Tb} = TensorValue{D,D,promote_type(Ta,Tb)}

convert(::Type{<:TensorValue{D,D,Ta}},  a::SymTensorValue{D,Tb})          where {D,Ta,Tb} = TensorValue{D,D,promote_type(Ta,Tb)}(get_array(a))
convert(::Type{<:TensorValue{D,D,Ta}},  a::SkewSymTensorValue{D,Tb})      where {D,Ta,Tb} = TensorValue{D,D,promote_type(Ta,Tb)}(get_array(a))
convert(::Type{<:TensorValue{D,D,Ta}},  a::SymTracelessTensorValue{D,Tb}) where {D,Ta,Tb} = TensorValue{D,D,promote_type(Ta,Tb)}(get_array(a))
convert(::Type{<:SymTensorValue{D,Ta}}, a::SymTracelessTensorValue{D,Tb}) where {D,Ta,Tb} = SymTensorValue{D,promote_type(Ta,Tb)}(a.data)

"""
    const _Scalar = Union{Real,Complex}

Abstract type for the scalar types that `MultiValue` support component-wise
operations with.
"""
const _Scalar = Union{Real,Complex}

# TODO deprecate next two methods ? A few stuff depend on this behavior but very ugly.
function convert(V::Type{<:MultiValue}, a::T) where T<:_Scalar
  isone(length(V)) && isone(num_indep_components(V)) || error("Cannot convert value of type $V to type $T")
  V(a)
end
function convert(T::Type{<:_Scalar}, a::V) where V<:MultiValue
  isone(length(a)) || error("Cannot convert value of type $V to type $T")
  T(a[1])
end

###############################################################
# Addition / subtraction
###############################################################

Base.iszero(a::MultiValue) = all(iszero.(a.data))

for op in (:+,:-)
  @eval begin

    function ($op)(a::T) where T<:MultiValue
      Li = num_indep_components(T)
      r = map($op, a.data[1:Li])
      T(r)
    end

    function ($op)(a::V, b::V) where V<:MultiValue
      Li = num_indep_components(V)
      r = map(($op), a.data[1:Li], b.data[1:Li])
      V(r)
    end
  end
end

###############################################################
# Matrix Division
###############################################################

function (\)(a::MultiValue{Tuple{D,D}} where D, b::MultiValue)
  r = get_array(a) \ get_array(b)
  T = change_eltype(b, eltype(r))
  T(r)
end

###############################################################
# Operations with other numbers
###############################################################

@generated function _bc(f, a::NTuple{N}, b::Number) where N
  s = "("
  for i in 1:N
    s *= "f(a[$i],b), "
  end
  s *= ")"
  Meta.parse(s)
end

@generated function _bc(f, b::Number, a::NTuple{N}) where N
  s = "("
  for i in 1:N
    s *= "f(b,a[$i]), "
  end
  s *= ")"
  Meta.parse(s)
end

for op in (:+,:-,:*)
  @eval begin
    function ($op)(a::MultiValue, b::_Scalar)
      Li = num_indep_components(a)
      r = _bc($op, a.data[1:Li], b)
      T = _eltype($op, r, a, b)
      M = change_eltype(a, T)
      M(r)
    end

    function ($op)(a::_Scalar, b::MultiValue)
      Li = num_indep_components(b)
      r = _bc($op, a, b.data[1:Li])
      T = _eltype($op, r, a, b)
      M = change_eltype(b, T)
      M(r)
    end
  end
end

const _AbstractTracelessTensor{D} = Union{SymTracelessTensorValue{D},SkewSymTensorValue{D}}
_err = "This operation is undefined for traceless tensors"
(+)(::_AbstractTracelessTensor, ::_Scalar) = error(_err)
(+)(::_Scalar, ::_AbstractTracelessTensor) = error(_err)
(-)(::_AbstractTracelessTensor, ::_Scalar) = error(_err)
(-)(::_Scalar, ::_AbstractTracelessTensor) = error(_err)

function (/)(a::MultiValue, b::_Scalar)
  Li = num_indep_components(a)
  r = _bc(/, a.data[1:Li], b)
  T = _eltype(/, r, a, b)
  P = change_eltype(a, T)
  P(r)
end

@inline function _eltype(op, r, a)
  eltype(r)
end

@inline function _eltype(op, r, a, b)
  eltype(r)
end

@inline function _eltype(op, r, a...)
  eltype(r)
end

@inline function _eltype(op, r::Tuple{}, a)
  typeof(op(zero(eltype(a))))
end

@inline function _eltype(op, r::Tuple{}, a, b)
  typeof(op(zero(eltype(a)), zero(eltype(b))))
end

@inline function _eltype(op, r::Tuple{}, a...)
  typeof(reduce(op, zero.(eltype.(a))))
end


###############################################################
# Dot product (simple contraction)
###############################################################

function (*)(a::MultiValue, b::MultiValue)
  msg = """
  Method (*)(::$(typeof(a)),::$(typeof(b))) has been removed.
  Depending the case, use simple contraction dot aka ⋅ (\\cdot) or full contraction inner aka ⊙ (\\odot) instead.
  """
  error(msg)
end

dot(a::MultiValue{Tuple{D}}, b::MultiValue{Tuple{D}}) where D = inner(a, b)

"""
    dot(a::MultiValue{Tuple{...,D}}, b::MultiValue{Tuple{D,...}})
    a ⋅¹ b
    a ⋅ b

Single contraction of two tensors `a` and `b`, of the last index of `a` with
the first index of `b`. The corresponding dimensions `D` must match. No symmetry
is preserved.
On two vectors, this is the same as the inner product.
"""
dot(a::MultiValue, b::MultiValue) = @notimplemented

@generated function dot(a::MultiValue{Tuple{D1},Ta}, b::MultiValue{Tuple{D1,D2},Tb}) where {D1,D2,Ta,Tb}
  iszero(length(b)) && return :(zero(VectorValue{D2,$(promote_type(Ta, Tb))}))
  ss = String[]
  for j in 1:D2
    s = ""
    for i in 1:D1
      s *= "a[$i]*b[$i,$j]+"
    end
    push!(ss, s[1:(end-1)] * ", ")
  end
  str = join(ss)
  Meta.parse("VectorValue{$D2}($str)")
end

@generated function dot(a::MultiValue{Tuple{D1,D2},Ta}, b::MultiValue{Tuple{D2},Tb}) where {D1,D2,Ta,Tb}
  iszero(length(a)) && return :(zero(VectorValue{D1,$(promote_type(Ta, Tb))}))
  ss = String[]
  for i in 1:D1
    s = ""
    for j in 1:D2
      s *= "a[$i,$j]*b[$j]+"
    end
    push!(ss, s[1:(end-1)] * ", ")
  end
  str = join(ss)
  Meta.parse("VectorValue{$D1}($str)")
end

@generated function dot(a::MultiValue{Tuple{D1,D3},Ta}, b::MultiValue{Tuple{D3,D2},Tb}) where {D1,D2,D3,Ta,Tb}
  (iszero(length(a)) || iszero(length(b))) && return :(zero(TensorValue{D1,D2,$(promote_type(Ta, Tb))}))
  ss = String[]
  for j in 1:D2
    for i in 1:D1
      s = join(["a[$i,$k]*b[$k,$j]+" for k in 1:D3])
      push!(ss, s[1:(end-1)] * ", ")
    end
  end
  str = join(ss)
  Meta.parse("TensorValue{$D1,$D2}(($str))")
end

# a_ij = b_ijk*c_k
@generated function dot(a::MultiValue{Tuple{D1,D2,D3},Ta}, b::MultiValue{Tuple{D3},Tb}) where {D1,D2,D3,Ta,Tb}
  iszero(length(a)) && return :(zero(TensorValue{D1,D2,$(promote_type(Ta, Tb))}))
  T = promote_type(Ta, Tb)
  (iszero(D1) || iszero(D2)) && return :(TensorValue{D1,D2,$T}())
  iszero(D3) && return :(zero(TensorValue{D1,D2,$T}))
  ss = String[]
  for j in 1:D2
    for i in 1:D1
      s = join(["a[$i,$j,$k]*b[$k]+" for k in 1:D3])
      push!(ss, s[1:(end-1)] * ", ")
    end
  end
  str = join(ss)
  Meta.parse("TensorValue{$D1,$D2}($str)")
end

# a_ijl = b_ijk*c_kl
@generated function dot(a::MultiValue{Tuple{D1,D2,D3},Ta}, b::MultiValue{Tuple{D3,D4},Tb}) where {D1,D2,D3,D4,Ta,Tb}
  (iszero(length(a)) || iszero(length(b))) && return :(
    zero(ThirdOrderTensorValue{D1,D2,D4,$(promote_type(Ta, Tb))})
  )
  ss = String[]
  for l in 1:D4
    for j in 1:D2
      for i in 1:D1
        s = join(["a[$i,$j,$k]*b[$k,$l]+" for k in 1:D3])
        push!(ss, s[1:(end-1)] * ", ")
      end
    end
  end
  str = join(ss)
  Meta.parse("ThirdOrderTensorValue{$D1,$D2,$D4}($str)")
end

# a_ij = c_k*b_kij
@generated function dot(a::MultiValue{Tuple{D1},Ta}, b::MultiValue{Tuple{D1,D2,D3},Tb}) where {D1,D2,D3,Ta,Tb}
  iszero(length(b)) && return :(zero(TensorValue{D2,D3,$(promote_type(Ta, Tb))}))
  ss = String[]
  for k in 1:D3
    for j in 1:D2
      s = join(["a[$i]*b[$i,$j,$k]+" for i in 1:D1])
      push!(ss, s[1:(end-1)] * ", ")
    end
  end
  str = join(ss)
  Meta.parse("TensorValue{$D2,$D3}($str)")
end

# a_ilm = b_ij*c_jlm
@generated function dot(a::MultiValue{Tuple{D1,D2},Ta}, b::MultiValue{Tuple{D2,D3,D4},Tb}) where {D1,D2,D3,D4,Ta,Tb}
  (iszero(length(a)) || iszero(length(b))) && return :(
    zero(ThirdOrderTensorValue{D1,D3,D4,$(promote_type(Ta, Tb))})
  )
  ss = String[]
  for m in 1:D4
    for l in 1:D3
      for i in 1:D1
        s = join(["a[$i,$j]*b[$j,$l,$m]+" for j in 1:D2])
        push!(ss, s[1:(end-1)] * ", ")
      end
    end
  end
  str = join(ss)
  Meta.parse("ThirdOrderTensorValue{$D1,$D3,$D4}($str)")
end

const ⋅¹ = dot

###############################################################
# Inner product (full contraction)
###############################################################

inner(a::_Scalar, b::_Scalar) = a * b

"""
    inner(a::MultiValue{S}, b::MultiValue{S}) -> scalar
    a ⊙ b

Inner product of two tensors, that is the full contraction along each indices. The size `S` of `a` and `b` must match.
"""
function inner(a::MultiValue, b::MultiValue)
  @notimplemented "Sizes of tensors must match."
end

@generated function inner(a::MultiValue{S,Ta}, b::MultiValue{S,Tb}) where {S,Ta,Tb}
  iszero(length(a)) && return :(zero($(promote_type(Ta, Tb))))
  str = join([" a[$i]*b[$i] +" for i in 1:length(a)])
  Meta.parse(str[1:(end-1)])
end

@generated function inner(a::AbstractSymTensorValue{D,Ta}, b::AbstractSymTensorValue{D,Tb}) where {D,Ta,Tb}
  iszero(D) && return :(zero($(promote_type(Ta, Tb))))
  str = ""
  for i in 1:D
    str *= "+ a[$i,$i]*b[$i,$i]"
  end
  str *= " + 2*("
  for i in 1:D
    for j in i+1:D
      str *= "+ a[$i,$j]*b[$i,$j]"
    end
  end
  str *= ")"
  Meta.parse(str)
end

@generated function inner(a::SymFourthOrderTensorValue{D,Ta}, b::SymFourthOrderTensorValue{D,Tb}) where {D,Ta,Tb}
  iszero(D) && return :(zero($(promote_type(Ta, Tb))))

  S = Tuple{D,D,D,D}
  VInt = change_eltype(a, Int)
  # each independent component appear either 1,2 of 4 times in inputs
  strs = Dict(1 => "(", 2 => "2*(", 4 => "4*(")

  # for each independent component, add its product in the sum of the
  # corresponding multiplicative factor
  for (i, fi) in enumerate(component_basis(VInt))
    factor = @invoke inner(fi::MultiValue{S,Int}, fi::MultiValue{S,Int}) # use the generic but slower method
    strs[factor] *= "indep_comp_getindex(a,$i) * indep_comp_getindex(b,$i) +"
  end

  str = string(strs[1][1:(end-1)], ") + ", strs[2][1:(end-1)], ") + ", strs[4][1:(end-1)], ")")
  Meta.parse(str)
end

function inner(a::SkewSymTensorValue{D,Ta}, b::SkewSymTensorValue{D,Tb}) where {D,Ta,Tb}
  iszero(D) && return zero(promote_type(Ta, Tb))
  2 * inner(VectorValue(a.data), VectorValue(b.data))
end

function inner(a::SkewSymTensorValue{D,Ta}, b::AbstractSymTensorValue{D,Tb}) where {D,Ta,Tb}
  zero(promote_type(Ta,Tb))
end
function inner(a::AbstractSymTensorValue{D,Tb}, b::SkewSymTensorValue{D,Ta}) where {D,Ta,Tb}
  zero(promote_type(Ta,Tb))
end

# TODO These two methods make no sense and shold be removed
function inner(a::MultiValue{Tuple{D,D,D,D}}, b::MultiValue{Tuple{D,D}}) where D
  double_contraction(a,b)
end

function inner(a::MultiValue{Tuple{D,D}}, b::MultiValue{Tuple{D,D,D,D}}) where D
  double_contraction(a,b)
end

const ⊙ = inner

###############################################################
# Double Contractions w/ products
###############################################################

"""
    double_contraction(a::MultiValue{Tuple{...,D,E}}, b::MultiValue{Tuple{D,E,...})
    a ⋅² b

Double contraction of two tensors `a` and `b`, along the two last indices of `a`
and two first of `b`. The corresponding dimensions `D` and `E` must match, the
contraction order is chosen to be consistent with the inner product of second
order tensors.

The `double_contraction` between second- and/or fourth-order symmetric tensors
preserves the symmetry (returns a symmetric tensor type).
"""
function double_contraction(a::MultiValue{S1}, b::MultiValue{S2}) where {S1<:Tuple,S2<:Tuple}
  L1, L2 = length(S1.types), length(S2.types)
  if L1<2 || L2<2
    @unreachable "Double contraction is only define for tensors of order more than 2, got $L1 and $L2."
  end

  D1, E1, D2, E2 = S1.types[end-1], S1.types[end], S2.types[1], S2.types[2]
  if D1 != D2 || E1 != E2
    throw(DimensionMismatch("the last two dimensions of the first argument must match the first two of the second argument, got ($D1,$E1) ≠ ($D2,$E2)."))
  end
  @notimplemented
end

# c_i = a_ij*b_ij
function double_contraction(a::MultiValue{S}, b::MultiValue{S}) where {S<:Tuple{D1,D2}} where {D1,D2}
  inner(a,b)
end

# c_i = a_ijk*b_jk
@generated function double_contraction(a::MultiValue{Tuple{D1,D2,D3},Ta}, b::MultiValue{Tuple{D2,D3},Tb}) where {D1,D2,D3,Ta,Tb}
  iszero(length(a)) && return :(zero(VectorValue{D1,$(promote_type(Ta, Tb))}))
  ss = String[]
  for i in 1:D1
    s = join(["a[$i,$j,$k]*b[$j,$k]+" for j in 1:D2 for k in 1:D3])
    push!(ss, s[1:(end-1)] * ", ")
  end
  str = join(ss)
  Meta.parse("VectorValue{$D1}(($str))")
end

# c_k = a_ij*b_ijk
@generated function double_contraction(a::MultiValue{Tuple{D1,D2},Ta}, b::MultiValue{Tuple{D1,D2,D3},Tb}) where {D1,D2,D3,Ta,Tb}
  iszero(length(b)) && return :(zero(VectorValue{D3,$(promote_type(Ta, Tb))}))
  ss = String[]
  for k in 1:D3
    s = join(["a[$i,$j]*b[$i,$j,$k]+" for i in 1:D1 for j in 1:D2])
    push!(ss, s[1:(end-1)] * ", ")
  end
  str = join(ss)
  Meta.parse("VectorValue{$D3}(($str))")
end

# c_ijpm = a_ijkl*b_klpm (3D)
@generated function double_contraction(a::SymFourthOrderTensorValue{3}, b::SymFourthOrderTensorValue{3})

  Sym4TensorIndexing = [1111, 1121, 1131, 1122, 1132, 1133, 2111, 2121, 2131, 2122, 2132, 2133,
    3111, 3121, 3131, 3122, 3132, 3133, 2211, 2221, 2231, 2222, 2232, 2233,
    2311, 2321, 2331, 2322, 2332, 2333, 3311, 3321, 3331, 3322, 3332, 3333]
  ss = String[]
  for off_index in Sym4TensorIndexing
    i = parse(Int, string(off_index)[1])
    j = parse(Int, string(off_index)[2])
    m = parse(Int, string(off_index)[3])
    p = parse(Int, string(off_index)[4])
    s = join(["a[$i,$j,$k,$l]*b[$k,$l,$m,$p]+" for k in 1:3 for l in 1:3])
    push!(ss, s[1:(end-1)] * ", ")
  end
  str = join(ss)
  Meta.parse("SymFourthOrderTensorValue{3}($str)")
end

# c_ijpm = a_ijkl*b_klpm (general case)
@generated function double_contraction(a::SymFourthOrderTensorValue{D,Ta}, b::SymFourthOrderTensorValue{D,Tb}) where {D,Ta,Tb}
  iszero(D) && return :(SymFourthOrderTensorValue{0,$(promote_type(Ta, Tb))}())
  str = ""
  for j in 1:D
    for i in j:D
      for m in 1:D
        for p in m:D
          s = ""
          for k in 1:D
            for l in 1:D
              s *= " a[$i,$j,$k,$l]*b[$k,$l,$p,$m] +"
            end
          end
          str *= s[1:(end-1)] * ", "
        end
      end
    end
  end
  Meta.parse("SymFourthOrderTensorValue{D}($str)")
end

# c_ilm = a_ijk*b_jklm
@generated function double_contraction(a::ThirdOrderTensorValue{D1,D,D,Ta}, b::SymFourthOrderTensorValue{D,Tb}) where {D1,D,Ta,Tb}
  iszero(length(a)) && return :(zero(ThirdOrderTensorValue{D1,D,D,$(promote_type(Ta, Tb))}))
  ss = String[]
  for m in 1:D
    for l in 1:D
      for i in 1:D1
        s = join(["a[$i,$j,$k]*b[$j,$k,$l,$m]+" for j in 1:D for k in 1:D])
        push!(ss, s[1:(end-1)] * ", ")
      end
    end
  end
  str = join(ss)
  Meta.parse("ThirdOrderTensorValue{$D1,$D,$D}($str)")
end

# c_ij = a_ijkl*b_kl
@generated function double_contraction(a::SymFourthOrderTensorValue{D,Ta}, b::AbstractSymTensorValue{D,Tb}) where {D,Ta,Tb}
  iszero(D) && return :(zero(SymTensorValue{D,$(promote_type(Ta, Tb))}))
  str = ""
  for i in 1:D
    for j in i:D
      for k in 1:D
        str *= "+ a[$i,$j,$k,$k]*b[$k,$k]"
      end
      str *= " + 2*("
      for k in 1:D
        for l in k+1:D
          str *= "+ a[$i,$j,$k,$l]*b[$k,$l]"
        end
      end
      str *= "), "
    end
  end
  Meta.parse("SymTensorValue{D}($str)")
end

# c_kl = a_ij*b_ijkl
@generated function double_contraction(a::AbstractSymTensorValue{D,Ta}, b::SymFourthOrderTensorValue{D,Tb}) where {D,Ta,Tb}
  iszero(D) && return :(zero(SymTensorValue{D,$(promote_type(Ta, Tb))}))
  str = ""
  for k in 1:D
    for l in k:D
      for i in 1:D
        str *= "+ a[$i,$i]*b[$i,$i,$k,$l]"
      end
      str *= " + 2*("
      for i in 1:D
        for j in i+1:D
          str *= "+ a[$i,$j]*b[$i,$j,$k,$l]"
        end
      end
      str *= "), "
    end
  end
  Meta.parse("SymTensorValue{D}($str)")
end

# c_ij = a_ijkl*b_kl
function double_contraction(a::SymFourthOrderTensorValue{D}, b::MultiValue{Tuple{D,D}}) where {D}
  double_contraction(a, symmetric_part(b))
end

# c_kl = a_ij*b_ijkl
function double_contraction(a::MultiValue{Tuple{D,D}}, b::SymFourthOrderTensorValue{D}) where {D}
  double_contraction(symmetric_part(a), b)
end


# c_il = a_ijk*b_jkl
@generated function double_contraction(a::ThirdOrderTensorValue{D1,D,E,Ta}, b::ThirdOrderTensorValue{D,E,D2,Tb}) where {D1,D,E,D2,Ta,Tb}
  (iszero(length(a)) || iszero(length(b))) && return :(
    zero(TensorValue{D1,D2,$(promote_type(Ta, Tb))})
  )
  ss = String[]
  for l in 1:D2
    for i in 1:D1
      s = join(["a[$i,$j,$k]*b[$j,$k,$l]+" for j in 1:D for k in 1:E])
      push!(ss, s[1:(end-1)] * ", ")
    end
  end
  str = join(ss)
  Meta.parse("TensorValue{$D1,$D2}($str)")
end

const ⋅² = double_contraction

###############################################################
# Congruent product
###############################################################

"""
    congruent_prod(a, b)

Given a square second order tensors `a` and a `b`, return `b`ᵀ⋅`a`⋅`b`.
The type of the resulting value is (skew) symmetric stable w.r.t. `typeof(a)`.
"""
function congruent_prod(a::MultiValue{Tuple{D,D},Ta}, b::MultiValue{Tuple{D,D1},Tb}) where {D,D1,Ta,Tb}
  T = promote_type(Ta, Tb)
  V = _congruent_ret_type(a, D1)
  (iszero(D) || iszero(D1)) && return zero(V{T})
  V{T}(get_array(transpose(b) ⋅ a ⋅ b))
end
_congruent_ret_type(a, D1) = TensorValue{D1,D1}
_congruent_ret_type(a::AbstractSymTensorValue, D1) = SymTensorValue{D1}
_congruent_ret_type(a::SkewSymTensorValue, D1) = SkewSymTensorValue{D1}

function congruent_prod(a::Number, b::Number)
  msg = """ operation only defined for 2nd order tensors `a` and `b` with
      `size(b,1) == size(a, 1) == size(a, 2)`, got `size(a)=$(size(a))` and
      `size(b)=$(size(b))`.
      """
  @unreachable msg
end

###############################################################
# Reductions
###############################################################

for op in (:sum, :maximum, :minimum)
  @eval begin
    $op(a::MultiValue) = $op(a.data)
  end
end

# Outer product (aka dyadic product)

outer(a::Number, b::Number) = a * b

outer(a::MultiValue, b::Number) = a * b
outer(a::Number, b::MultiValue) = a * b

"""
    outer(a,b)
    a ⊗ b

Outer product (or tensor-product) of two `Number`s and/or `MultiValue`s, that is
`(a⊗b)[i₁,...,iₙ,j₁,...,jₙ] = a[i₁,...,iₙ]*b[j₁,...,jₙ]`. This falls back to standard
multiplication if `a` or `b` is a scalar.
"""
function outer(a::MultiValue, b::MultiValue)
  @notimplemented
end

@generated function outer(a::MultiValue{Tuple{D},Ta}, b::MultiValue{Tuple{Z},Tb}) where {D,Z,Ta,Tb}
  (iszero(D) || iszero(Z)) && return :(
    zero(TensorValue{D,Z,$(promote_type(Ta, Tb))})
  )
  str = join(["a[$i]*b[$j], " for j in 1:Z for i in 1:D])
  Meta.parse("TensorValue{$D,$Z}($str)")
end

@generated function outer(a::MultiValue{Tuple{D},Ta}, b::MultiValue{Tuple{D1,D2},Tb}) where {D,D1,D2,Ta,Tb}
  (iszero(D) || iszero(length(b))) && return :(
    zero(ThirdOrderTensorValue{D,D1,D2,$(promote_type(Ta, Tb))})
  )
  str = join(["a[$i]*b[$j,$k], " for k in 1:D2 for j in 1:D1 for i in 1:D])
  Meta.parse("ThirdOrderTensorValue{D,D1,D2}($str)")
end

@generated function outer(a::MultiValue{Tuple{D1,D2},Ta}, b::MultiValue{Tuple{D},Tb}) where {D,D1,D2,Ta,Tb}
  (iszero(length(a)) || iszero(D)) && return :(
    zero(ThirdOrderTensorValue{D1,D2,D,$(promote_type(Ta, Tb))})
  )
  str = join(["a[$i,$j]*b[$k], " for k in 1:D for j in 1:D2 for i in 1:D1])
  Meta.parse("ThirdOrderTensorValue{D1,D2,D}($str)")
end

@generated function outer(a::AbstractSymTensorValue{D,Ta}, b::AbstractSymTensorValue{D,Tb}) where {D,Ta,Tb}
  iszero(D) && return :(zero(SymFourthOrderTensorValue{D,$(promote_type(Ta, Tb))}))
  str = ""
  for i in 1:D
    for j in i:D
      for k in 1:D
        for l in k:D
          str *= "a[$i,$j]*b[$k,$l], "
        end
      end
    end
  end
  Meta.parse("SymFourthOrderTensorValue{D}($str)")
end

const ⊗ = outer

###############################################################
# Cross Product
###############################################################

function cross(a::MultiValue{Tuple{3}}, b::MultiValue{Tuple{3}})
  VectorValue{3}(a[2]b[3] - a[3]b[2], a[3]b[1] - a[1]b[3], a[1]b[2] - a[2]b[1])
end

function cross(a::MultiValue{Tuple{2}}, b::MultiValue{Tuple{2}})
  a[1]b[2] - a[2]b[1]
end

"""
    cross(a::VectorValue{3}, b::VectorValue{3}) -> VectorValue{3}
    cross(a::VectorValue{2}, b::VectorValue{2}) -> scalar
    a × b

Cross product of 2D and 3D vector.
"""
cross(a::MultiValue, b::MultiValue) = error("Cross product only defined for R2 and R3 vectors of same dimension")

###############################################################
# Linear Algebra
###############################################################

"""
    det(a::MultiValue{Tuple{D,D},T})

Determinent of square second order tensors.
"""
det(a::MultiValue{Tuple{D,D}}) where {D} = det(get_array(a))
det(a::MultiValue) = @unreachable "det undefined for this tensor shape: $(size(a))"

det(a::MultiValue{Tuple{1,1}}) = a[1]

function det(a::MultiValue{Tuple{2,2}})
  a_11 = a[1, 1]; a_12 = a[1, 2]
  a_21 = a[2, 1]; a_22 = a[2, 2]
  a_11*a_22 - a_12*a_21
end

function det(a::MultiValue{Tuple{3,3}})
  a_11 = a[1,1]; a_12 = a[1,2]; a_13 = a[1,3]
  a_21 = a[2,1]; a_22 = a[2,2]; a_23 = a[2,3]
  a_31 = a[3,1]; a_32 = a[3,2]; a_33 = a[3,3]
  a_11*a_22*a_33 + a_12*a_23*a_31 + a_13*a_21*a_32 -
    (a_11*a_23*a_32 + a_12*a_21*a_33 + a_13*a_22*a_31)
end

det(::SkewSymTensorValue{3,T}) where T = zero(T)

"""
    inv(a::MultiValue{Tuple{D,D}})

Inverse of a second order tensor.
"""
inv(a::MultiValue{Tuple{D,D}}) where D = TensorValue(inv(get_array(a)))

const InverseStableTensorTypes{D} = Union{SymTensorValue{D},SkewSymTensorValue{D}}

function inv(a::InverseStableTensorTypes{D}) where D
  ai = inv(get_array(a))
  T = change_eltype(a, eltype(ai))
  T(ai)
end

function inv(a::MultiValue{Tuple{1,1}})
  r = 1 / a[1]
  T = change_eltype(a, typeof(r))
  T(r)
end

function inv(a::MultiValue{Tuple{2,2}})
  c = 1 / det(a)
  data = (a[2, 2] * c, -a[2, 1] * c, -a[1, 2] * c, a[1, 1] * c)
  TensorValue{2}(data)
end

function inv(a::MultiValue{Tuple{3,3}})
  a_11 = a[1,1]; a_12 = a[1,2]; a_13 = a[1,3]
  a_21 = a[2,1]; a_22 = a[2,2]; a_23 = a[2,3]
  a_31 = a[3,1]; a_32 = a[3,2]; a_33 = a[3,3]
  c = 1/det(a)
  data = (
     ( a_22*a_33 - a_23*a_32 )*c,
    -( a_21*a_33 - a_23*a_31 )*c,
     ( a_21*a_32 - a_22*a_31 )*c,
    -( a_12*a_33 - a_13*a_32 )*c,
     ( a_11*a_33 - a_13*a_31 )*c,
    -( a_11*a_32 - a_12*a_31 )*c,
     ( a_12*a_23 - a_13*a_22 )*c,
    -( a_11*a_23 - a_13*a_21 )*c,
     ( a_11*a_22 - a_12*a_21 )*c)
  TensorValue{3}(data)
end

function inv(a::SymTensorValue{2})
  c = 1/det(a)
  T = change_eltype(a,typeof(c))
  T(a[2,2]*c, -a[2,1]*c, a[1,1]*c)
end

inv(::SymTracelessTensorValue{1,T}) where T = TensorValue{1,1}(inv(zero(T)))
function inv(a::SymTracelessTensorValue{2})
  c = -1/det(a)
  T = change_eltype(a,typeof(c))
  T(a[1,1]*c, a[2,1]*c)
end

<<<<<<< HEAD
inv(::SkewSymTensorValue{1,T}) where T = TensorValue{1,1}(inv(zero(T)))
inv(a::SkewSymTensorValue{2}) = (typeof(a))(-inv(a.data[1]))
inv(a::SkewSymTensorValue{3,T,L}) where {T,L} = SkewSymTensorValue{3,T}(tfill(inv(zero(T)), Val(L)))
=======
"""
    eigen(a::MultiValue{Tuple{D,D}})

Eigenvalue decomposition of a square second order tensor.
"""
eigen(a::MultiValue{Tuple{D,D}}) where D = eigen(get_array(a))
eigen(a::MultiValue) = @unreachable "eigen undefined for this tensor shape: $(size(a))"
>>>>>>> 6a6c6991

###############################################################
# Measure
###############################################################

"""
    meas(a::MultiValue{Tuple{D}})
    meas(a::MultiValue{Tuple{1,D2}})

Euclidean norm of a vector.
"""
meas(a::MultiValue{Tuple{D}}) where D = sqrt(inner(a, a))

"""
    meas(J::MultiValue{Tuple{D1,D2}})

Returns the absolute `D1`-dimensional volume of the parallelepiped
formed by the rows of `J`, that is `sqrt(det(J⋅Jᵀ))`, or `abs(det(J))` if `D1`=`D2`.
This is used to compute the contribution of the Jacobian matrix `J` of a changes of variables in integrals.
"""
meas(a::MultiValue{Tuple{D,D}}) where D = abs(det(a))

function meas(v::MultiValue{Tuple{1,D}}) where D
  t = VectorValue(v.data)
  meas(t)
end

function meas(v::MultiValue{Tuple{2,3}})
  n1 = v[1,2]*v[2,3] - v[1,3]*v[2,2]
  n2 = v[1,3]*v[2,1] - v[1,1]*v[2,3]
  n3 = v[1,1]*v[2,2] - v[1,2]*v[2,1]
  n = VectorValue(n1, n2, n3)
  meas(n)
end

function meas(Jt::MultiValue{Tuple{D1,D2}}) where {D1,D2}
  J = transpose(Jt)
  sqrt(det(Jt⋅J))
end

"""
    norm(u::MultiValue{Tuple{D}})
    norm(u::MultiValue{Tuple{D1,D2}})

Euclidean (2-)norm of `u`, namely `sqrt(inner(u,u))`.
"""
@inline norm(u::MultiValue{Tuple{D},<:Real}) where D = sqrt(inner(u, u))
@inline norm(u::MultiValue{Tuple{D}}) where D = sqrt(real(inner(u, conj(u))))
@inline norm(u::MultiValue{Tuple{D1,D2},<:Real}) where {D1,D2} = sqrt(inner(u, u))
@inline norm(u::MultiValue{Tuple{D1,D2}}) where {D1,D2} = sqrt(real(inner(u, conj(u))))
@inline norm(u::MultiValue{Tuple{0},T}) where T<:Real= sqrt(zero(T))
@inline norm(u::MultiValue{Tuple{0},T}) where T = sqrt(real(zero(T)))

###############################################################
# conj, real, imag
###############################################################

for op in (:conj,:real,:imag)
  @eval begin
    function ($op)(a::T) where T<:MultiValue
      Li = num_indep_components(a)
      r = map($op, a.data[1:Li])
      T2 = _eltype($op,r,a)
      M = change_eltype(a,T2)
      M(r)
    end
  end
end

###############################################################
# Trace
###############################################################

"""
    tr(v::MultiValue{Tuple{D,D}})

Return the trace of a second order square tensor, defined by `Σᵢ vᵢᵢ` or 0 if `D`=0.
"""
@generated function tr(v::MultiValue{Tuple{D,D},T}) where {D,T}
  iszero(D) && return :(zero(T))
  str = join([" v[$i,$i] +" for i in 1:D])
  Meta.parse(str[1:(end-1)])
end
tr(::SymTracelessTensorValue{D,T}) where {D,T} = zero(T)
tr(::SkewSymTensorValue{D,T}) where {D,T} = zero(T)
tr(::MultiValue{Tuple{A,B}}) where {A,B} = throw(ArgumentError("Second order tensor is not square"))

"""
    tr(v::MultiValue{Tuple{D,D,D2}}) -> ::VectorValue{D2}

Return a vector of length `D2` of traces computed on the first two indices: `resⱼ = Σᵢ vᵢᵢⱼ`.
"""
@generated function tr(v::MultiValue{Tuple{A,A,B},T}) where {A,B,T}
  iszero(length(v)) && return :(zero(VectorValue{B,T}))
  str = ""
  for k in 1:B
    for i in 1:A
      if i != 1
        str *= " + "
      end
      str *= " v[$i,$i,$k]"
    end
    str *= ", "
  end
  Meta.parse("VectorValue($str)")
end
tr(::MultiValue{Tuple{A,B,C}}) where {A,B,C} = throw(ArgumentError("First two dimensions are not iddentical"))

###############################################################
# Adjoint and transpose
###############################################################

adjoint(a::MultiValue{Tuple{D,D}}) where D = @notimplemented
transpose(a::MultiValue{Tuple{D,D}}) where D = @notimplemented

@generated function adjoint(a::TensorValue{D1,D2,T}) where {D1,D2,T}
  str = ""
  for i in 1:D1
    for j in 1:D2
      str *= "conj(a[$i,$j]), "
    end
  end
  Meta.parse("TensorValue{D2,D1,T}($str)")
end

@generated function transpose(a::TensorValue{D1,D2,T}) where {D1,D2,T}
  str = ""
  for i in 1:D1
    for j in 1:D2
      str *= "a[$i,$j], "
    end
  end
  Meta.parse("TensorValue{D2,D1,T}($str)")
end

@inline function adjoint(a::TensorValue{D1,D2,T}) where {D1,D2,T<:Real}
  transpose(a)
end

adjoint(a::AbstractSymTensorValue) = conj(a)
adjoint(a::SkewSymTensorValue) = -conj(a)

transpose(a::AbstractSymTensorValue) = a
transpose(a::SkewSymTensorValue) = -a

###############################################################
# Symmetric and Skew symmetric parts
###############################################################

"""
    symmetric_part(v::MultiValue{Tuple{D,D}})::AbstractSymTensorValue

Return the symmetric part of second order tensor, that is `½(v + vᵀ)`.
Return `v` if  `v isa AbstractSymTensorValue`, and the zero symmetric tensor if
`v  isa SkewSymTensorValue`.
"""
@generated function symmetric_part(v::MultiValue{Tuple{D,D},T}) where {D,T}
  iszero(D) && return :(zero(SymTensorValue{0,T}))
  str = "("
  for j in 1:D
    for i in j:D
      str *= "(v[$i,$j] + v[$j,$i])/2, "
    end
  end
  str *= ")"
  Meta.parse("SymTensorValue{D}($str)")
end

symmetric_part(v::AbstractSymTensorValue) = v
symmetric_part(::SkewSymTensorValue{D,T}) where {D,T} = zero(SymTensorValue{D,T})

"""
    skew_symmetric_part(v::MultiValue{Tuple{D,D}})::SkewSymTensorValue{D}

Return the asymmetric part of `v`, that is `½(v - vᵀ)`.
Return the zero skew symmetric tensor if `v  isa AbstractSymTensorValue`, and
`v` itself if  `v  isa SkewSymTensorValue`.
"""
@generated function skew_symmetric_part(v::MultiValue{Tuple{D,D},T}) where {D,T}
  iszero(D) && return :(zero(SkewSymTensorValue{0,T}))
  str = "("
  for i in 1:D
    for j in i+1:D
      str *= "(v[$i,$j] - v[$j,$i])/2, "
    end
  end
  str *= ")"
  Meta.parse("SkewSymTensorValue{D}($str)")
end

skew_symmetric_part(::AbstractSymTensorValue{D,T}) where {D,T} = zero(SkewSymTensorValue{D,T})
skew_symmetric_part(v::SkewSymTensorValue) = v

###############################################################
# diag
###############################################################

function LinearAlgebra.diag(a::MultiValue{Tuple{D,D},T}) where {D,T}
  VectorValue{D,T}((a[i,i] for i in 1:D)...)
end

function LinearAlgebra.diag(a::SkewSymTensorValue{D,T}) where {D,T}
  zero(VectorValue{D,T})
end

###############################################################
# Broadcast
###############################################################

function Base.broadcasted(f, a::VectorValue, b::VectorValue)
  VectorValue(map(f, a.data, b.data))
end

function Base.broadcasted(f, a::TensorValue, b::TensorValue)
  TensorValue(map(f, a.data, b.data))
end

function Base.broadcasted(f, a::AbstractSymTensorValue, b::AbstractSymTensorValue)
  SymTensorValue(map(f, a.data, b.data))
end<|MERGE_RESOLUTION|>--- conflicted
+++ resolved
@@ -2,22 +2,9 @@
 # Comparison
 ###############################################################
 
-<<<<<<< HEAD
 (==)(a::Number, b::MultiValue) = false
 (==)(a::MultiValue, b::MultiValue) = false
-(==)(a::MultiValue{S}, b::MultiValue{S}) where {S} = a.data == b.data
-(≈)(a::MultiValue, b::MultiValue) = false
-(≈)(a::MultiValue{S}, b::MultiValue{S}) where {S} = isapprox(get_array(a), get_array(b))
-(≈)(a::MultiValue{S,T1,N,0} where {T1}, b::MultiValue{S,T2,N,0} where {T2}) where {S,N} = true
-
-function (≈)(
-  a::AbstractArray{<:MultiValue}, b::AbstractArray{<:MultiValue})
-  size(a) != size(b) && return false
-  for (ai,bi) in zip(a,b)
-    !(ai≈bi) && return false
-=======
-(==)(a::MultiValue,b::MultiValue) = false
-(==)(a::MultiValue{S},b::MultiValue{S}) where {S} = a.data == b.data
+(==)(a::MultiValue{S}, b::MultiValue{S}) where S = a.data == b.data
 (≈)(a::MultiValue,b::MultiValue;kwargs...) = ≈(get_array(a),get_array(b);kwargs...)
 
 function (≈)(
@@ -25,7 +12,6 @@
   if size(a) != size(b); return false; end
   for (ai,bi) in zip(a,b)
     if !≈(ai,bi;kwargs...); return false; end
->>>>>>> 6a6c6991
   end
   true
 end
@@ -814,11 +800,10 @@
   T(a[1,1]*c, a[2,1]*c)
 end
 
-<<<<<<< HEAD
 inv(::SkewSymTensorValue{1,T}) where T = TensorValue{1,1}(inv(zero(T)))
 inv(a::SkewSymTensorValue{2}) = (typeof(a))(-inv(a.data[1]))
 inv(a::SkewSymTensorValue{3,T,L}) where {T,L} = SkewSymTensorValue{3,T}(tfill(inv(zero(T)), Val(L)))
-=======
+
 """
     eigen(a::MultiValue{Tuple{D,D}})
 
@@ -826,7 +811,7 @@
 """
 eigen(a::MultiValue{Tuple{D,D}}) where D = eigen(get_array(a))
 eigen(a::MultiValue) = @unreachable "eigen undefined for this tensor shape: $(size(a))"
->>>>>>> 6a6c6991
+
 
 ###############################################################
 # Measure

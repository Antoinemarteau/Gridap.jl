###############################################################
# MultiValue Type
###############################################################

"""
Type representing a multi-dimensional value
"""
abstract type MultiValue{S,T,N,L} <: Number end

@inline Base.Tuple(arg::MultiValue) = arg.data

# Custom type printing

function show(io::IO,v::MultiValue)
  print(io,v.data)
end

function show(io::IO,::MIME"text/plain",v:: MultiValue)
  print(io,typeof(v))
  print(io,v.data)
end

###############################################################
# Other constructors and conversions implemented for more generic types
###############################################################

change_eltype(::Type{<:Number},::Type{T}) where {T} = T
change_eltype(::Number,::Type{T2}) where {T2} = change_eltype(Number,T2)

num_components(::Type{<:Number}) = 1
num_components(::Number) = num_components(Number)
num_components(T::Type{<:MultiValue}) = @unreachable "$T type is too abstract to count its components, provide a (parametric) concrete type"

"""
Number of independant components, that is `num_components(::Type{T})` minus the
number of components determined from others by symmetries or constraints.
"""
num_indep_components(::Type{T}) where T<:Number = num_components(T)
num_indep_components(::T) where T<:Number = num_indep_components(T)

function n_components(a)
  msg = "Function n_components has been removed, use num_components instead"
  error(msg)
end

# This should probably not be exported, as (accessing) the data field of
# MultiValue is not a public api
function data_index(::Type{<:MultiValue},i...)
  @abstractmethod
end

"""
<<<<<<< HEAD
    indep_comp_getindex(a::Number,i)

Get the ith independent component of `a`. It only differs from `getindex(a,i)`
when the components of `a` are linked, see [`num_indep_components`](@ref), and
`i` should be in `1:num_indep_components(a)`.
"""
function indep_comp_getindex(a::Number,i)
  @check 1 <= i <= num_indep_components(Number)
  a[i]
end

function indep_comp_getindex(a::T,i) where {T<:MultiValue}
  @check 1 <= i <= num_indep_components(T)
  _get_data(a,i)
end

# abstraction of Multivalue data access in case subtypes of MultiValue don't
# store its data in a data field
function _get_data(a::MultiValue,i)
  a.data[i]
end
=======
    indep_components_names(::MultiValue)

Returns an array of strings containing the component labels in the order they are stored internally, consistently with _prepare_data(::Multivalue)

If all dimensions of the tensor shape S are smaller than 3, the components should be named with letters "X","Y" and "Z" similarly to the automatic naming of Paraview. Else, if max(S)>3, they are labeled from "1" to "\$dim".
"""
function indep_components_names(::Type{MultiValue{S,T,N,L}}) where {S,T,N,L}
  return ["$i" for i in 1:L]
end
>>>>>>> f4c7e566
<|MERGE_RESOLUTION|>--- conflicted
+++ resolved
@@ -50,7 +50,6 @@
 end
 
 """
-<<<<<<< HEAD
     indep_comp_getindex(a::Number,i)
 
 Get the ith independent component of `a`. It only differs from `getindex(a,i)`
@@ -72,7 +71,8 @@
 function _get_data(a::MultiValue,i)
   a.data[i]
 end
-=======
+
+"""
     indep_components_names(::MultiValue)
 
 Returns an array of strings containing the component labels in the order they are stored internally, consistently with _prepare_data(::Multivalue)
@@ -81,5 +81,4 @@
 """
 function indep_components_names(::Type{MultiValue{S,T,N,L}}) where {S,T,N,L}
   return ["$i" for i in 1:L]
-end
->>>>>>> f4c7e566
+end
# Changelog
All notable changes to this project will be documented in this file.

The format is based on [Keep a Changelog](https://keepachangelog.com/en/1.0.0/),
and this project adheres to [Semantic Versioning](https://semver.org/spec/v2.0.0.html).

## Unreleased

<<<<<<< HEAD
### Added
- Implemented `RefinementRule` and `AdaptivityGlue`, which encode the mapping between the old and new cells in an adapted model. Since PR [#838](https://github.com/gridap/Gridap.jl/pull/838).
- Implemented `AdaptedDiscreteModel` and `AdaptedTriangulation`, representing respectively a model and triangulation produced by adapting a parent model. This types mostly wrap around `DiscreteModel` and `Triangulation`, with some added features necessary to keep track of the adaptive hierarchy. Since PR [#838](https://github.com/gridap/Gridap.jl/pull/838).
- Implemented tools to be able to transfer `CellDatum`s back and forth between parent and child grids. These include changes to `change_domain` and a new type of `CompositeMeasure` which allows the integration `Triangulation` to be different from the `Triangulation` of the resulting `DomainContribution`. To accomodate `CompositeMeasure`, `Measure` has been made abstract type and a `GenericMeasure` has been created to replace the old type. Since PR [#838](https://github.com/gridap/Gridap.jl/pull/838).
- Implemented `CompositeQuadrature`, a quadrature for a cell that has been refined using a `RefinementRule`. Since PR [#838](https://github.com/gridap/Gridap.jl/pull/838).

### Fixed
- Fixes to `array_cache(a::Table)`: Now does not use the `zero(T,N)` function, but instead creates new empty vector using the general allocator `Vector{T}(undef,N)`. This allows `Table` to work with complex composite types which don't have an easy `zero(T)` function defined. Since PR [#838](https://github.com/gridap/Gridap.jl/pull/838).
=======
### Fixed
- Fixed a bug in function `collect_cell_matrix_and_vector`. Since PR [#849](https://github.com/gridap/Gridap.jl/pull/849)
>>>>>>> 10ab17d8

## [0.17.15] - 2022-11-10 

### Added
- `lastindex` for `MultiValue`s for consistent usage of `[end]` as per `length`. Since PR [#834](https://github.com/gridap/Gridap.jl/pull/834)
- BDM (Brezzi-Douglas-Marini) ReferenceFEs in PR [#823](https://github.com/gridap/Gridap.jl/pull/823)
- Implemented `ConstantFESpace`. This space allows, e.g., to impose the mean value of the pressure via an additional unknown/equation (a Lagrange multiplier). Since PR [#836](https://github.com/gridap/Gridap.jl/pull/836)
- Methods to construct `DiracDelta` at generic `Point`(s) in the domain. Since PR [#837](https://github.com/gridap/Gridap.jl/pull/837)
- some key missing `lastindex` and `end` tests belonging to PR [#834]. Since PR [#837](https://github.com/gridap/Gridap.jl/pull/837)
- `AbstractVector` support to weights and `Point`s of GenericQuadrature, in particular for `FillArray` usage. Since PR [#839](https://github.com/gridap/Gridap.jl/pull/839)
- Using the above generalization of `GenericQuadrature`, made the weights of quadrature of `DiracDelta` for generic points to be a `Fill` vector. Since PR [#839](https://github.com/gridap/Gridap.jl/pull/839)
- Optional keyword argument `T` to select the floating point precision for the numerical quadrature pipeline involving `Measure`, `CellQuadrature` and `Quadrature` functions. `T` defaults to `Float64` when not specified, so it doesn't involve any breaking changes in public API. Since PR [#840](https://github.com/gridap/Gridap.jl/pull/840)
 
## [0.17.14] - 2022-07-29

### Added
- Functionality to take gradient of functional involving integration (`DomainContribution`) over Skeleton faces, with respect to the degrees-of-freedom of `FEFunction`.  The interface remains the same - `gradient(f,uh)`. Since PR [#797](https://github.com/gridap/Gridap.jl/pull/797)
- Extended the `MultiField` functional gradient (with respect to degrees-of-freedom of `MultiFieldFEFunction`) to functionals involving Skeleton integration. The interface remains the same `gradient(f,xh)`. Since PR [#799](https://github.com/gridap/Gridap.jl/pull/799)
- Functionality to take jacobian of functional involving integration (`DomainContribution`) over Skeleton faces (obtained from testing bilinear form with the whole set of test `fe_basis`), with respect to the degrees-of-freedom of `FEFunction`.  The interface remains the same - `jacobian(f,uh)`. Since PR [#803](https://github.com/gridap/Gridap.jl/pull/803)
- A dummy tag for ForwardDiff configs being constructed in Gridap at `src/Arrays/Autodiff.jl` to fix issue [#805](https://github.com/gridap/Gridap.jl/issues/805). Since PR [#806](https://github.com/gridap/Gridap.jl/pull/806)

### Fixed
- The behavior of `gradient` for functionals involving operations of `CellFields` inside `mean` and `jump` terms of Skeleton Integration terms. Since PR [#800](https://github.com/gridap/Gridap.jl/pull/800)
- The behavior of `SkeletonCellFieldPair` at the Boundary integration terms. Since PR [#800](https://github.com/gridap/Gridap.jl/pull/800)
- `push_normal` for rectangular Jacobians. Since PR[#809](https://github.com/gridap/Gridap.jl/pull/809)
- Nedelec FEs with triangles. Since PR [#813](https://github.com/gridap/Gridap.jl/pull/813)
- `Gridap.jacobian` for Skeleton integration terms, in the case of general test basis where dim not same as trial basis. Since PR [#815](https://github.com/gridap/Gridap.jl/pull/815)

## [0.17.13] - 2022-05-31

### Added
- `KeyToValMap` lazy map that dinamically creates a `Dict` with the outputs of a function over an array of inputs. Since PR [#801](https://github.com/gridap/Gridap.jl/pull/801)
- `MappedDiscreteModel` and `MappedGrid`, which are geometrical models with one extra geo map in the physical space. Since PR [#801](https://github.com/gridap/Gridap.jl/pull/801)
- `GridWithFEMap`, which has a geometrical map defined by a FE function. Since PR [#801](https://github.com/gridap/Gridap.jl/pull/801)
- Vertex bisection algorithm for refinement of triangular meshes in 2D. Since PR [#733](https://github.com/gridap/Gridap.jl/pull/733)
- Generalized-α method for 1st order ODEs. Since PR [#781](https://github.com/gridap/Gridap.jl/pull/781) 
- Implemented (generalised) ModalC0 Polynomial bases and reference FEs. Since PR [#777](https://github.com/gridap/Gridap.jl/pull/777)
- Serendipity reference FEs for any dimension and order. Since PR [#777](https://github.com/gridap/Gridap.jl/pull/777)

## [0.17.12] - 2022-03-24

### Fixed
- Bugs related with 2nd order derivatives. Since PR [#769](https://github.com/gridap/Gridap.jl/pull/769) and [#771](https://github.com/gridap/Gridap.jl/pull/771).

## [0.17.11] - 2022-03-16

### Fixed
- Miscellaneous bugs associated with empty meshes. Since PR [#765](https://github.com/gridap/Gridap.jl/pull/765) and [#766](https://github.com/gridap/Gridap.jl/pull/766).

## [0.17.10] - 2022-03-10

### Added
- Implemented addition/subtraction between a `TensorValue` and a `SymTensorValue`. Since PR [#755](https://github.com/gridap/Gridap.jl/pull/755).
- Nédélec elements on simplices (lowest order interpolation for the moment). Since PR [#758](https://github.com/gridap/Gridap.jl/pull/758).

### Fixed
- Restrict to the active model the evaluation of a FE function at arbitrary points. Since PR [#752](https://github.com/gridap/Gridap.jl/pull/752).
- Renamed `GridapODEs` to `ODEs`. Since PR [#756](https://github.com/gridap/Gridap.jl/pull/756)

## [0.17.9] - 2022-02-28

### Added
- Extra support for dual number propagation. Since PR [#653](https://github.com/gridap/Gridap.jl/pull/653)
- Added ODE tools to Gridap. [GridapODEs](https://github.com/gridap/GridapODEs.jl) has been merged into Gridap. Sice PR[#748](https://github.com/gridap/Gridap.jl/pull/748)

## [0.17.8] - 2022-02-14

### Added
- Support for periodic conditions in `CartesianDiscreteModel`s built from `cmin`, `cmax`. Since PR [#738](https://github.com/gridap/Gridap.jl/pull/738).
- Function `savepvd`. Since PR [#736](https://github.com/gridap/Gridap.jl/pull/736).
- Support for passing `nothing` as the first argument of the `CartesianDiscreteModel` constructor to mimic the API of `GridapDistributed`. Since PR [#735](https://github.com/gridap/Gridap.jl/pull/735).

### Fixed
- Bug in `SymTensorValue`. Since PR [#740](https://github.com/gridap/Gridap.jl/pull/740).
- Bug in interpolation at arbitrary points. Since PR [#729](https://github.com/gridap/Gridap.jl/pull/729).
- Bug in `reference_grid(TET)`. Since PR [#734](https://github.com/gridap/Gridap.jl/pull/734).
- Bug in computation of Hessian with AD for multi-field. Since PR [#731](https://github.com/gridap/Gridap.jl/pull/731).

## [0.17.7]- 2021-12-03

### Fixed
- Improving compile times by removing unnecessary `@inline` statements. Since PR [#726](https://github.com/gridap/Gridap.jl/pull/726).

### Added
- CellFE constructor now gets optional arguments and pass them down. Since PR [#728](https://github.com/gridap/Gridap.jl/pull/728).


## [0.17.6] - 2021-12-01

### Added
- Implemented `Base.unaliascopy(A::SubVector)`. Since PR [#715](https://github.com/gridap/Gridap.jl/pull/715).

### Fixed
- Bugfix in  `Base.view(glue::FaceToFaceGlue,ids::AbstractArray)`. Since PR [#724](https://github.com/gridap/Gridap.jl/pull/724).


## [0.17.5] - 2021-11-08

### Added
- Hiding the creation of `FESolver` and `LinearFESolver` from user code. Since PR [#705](https://github.com/gridap/Gridap.jl/pull/705).

## [0.17.4] - 2021-10-27

### Fixed
 - Using implementation of `pvtk_grid` provided in WriteVTK.  Since PR [#699](https://github.com/gridap/Gridap.jl/pull/699).

## [0.17.3] - 2021-10-27

### Fixed
 - Adding a newer version of WriteVTK in the [compat] section.  Since PR [#698](https://github.com/gridap/Gridap.jl/pull/698).

## [0.17.2] - 2021-10-26

### Fixed
- AD with multi-field residuals with different num dofs per field. Since PR [#687](https://github.com/gridap/Gridap.jl/pull/687).

## [0.17.1] - 2021-10-26

### Fixed

- Laplacian `Δ` operator on unstructured linear grids for quantities defined in the reference space (i.e. shape funcitons in standard FEM). Since PR [#691](https://github.com/gridap/Gridap.jl/pull/691).
- Laplacian `Δ` operator on triangulations using `GridView` (e.g., when interpolating functions in a sub-domain or on the boundary). Since PR [#691](https://github.com/gridap/Gridap.jl/pull/691).
- Fixed typo in , function `solve! of `LinearSolvers.jl`. Since PR [#692](https://github.com/gridap/Gridap.jl/pull/692).

## [0.17.0] - 2021-10-22

### Added

- Aliases `Interior`, `Boundary`, `Skeleton`, and `Interface` for the `Triangulation`, `BoundaryTriangulation`, `SkeletonTriangulation`, and `InterfaceTriangulation` constructors. Since PR [#662](https://github.com/gridap/Gridap.jl/pull/662).
- Function `create_pvtk_file` for exporting results in `pvtu` format. Since PR [#685](https://github.com/gridap/Gridap.jl/pull/685).

### Changed

- Major refactoring in the `Triangulation` interface to properly support the solution of PDEs defined on domains of different dimension. The major change from the user perspective is that `Triangulation` objects can be used both to integrate the weak form (as before) but also to define FE spaces (except for unfitted triangulations obviously). It is still possible to define FE spaces from `DiscreteModels`, but it is safer and more idiomatic (closer to the math notation) to use `Triangulation` objects from now on. Since PR [#662](https://github.com/gridap/Gridap.jl/pull/662).
- Changes in assembly interface to allow optimization when assembling matrices and vectors simultaneously. Since PR [#685](https://github.com/gridap/Gridap.jl/pull/685).

### Removed

- `BoundaryDiscreteModel`, `RestrictedDiscreteMdeol`, `RestrictedTriangulation`, `TriangulationStyle`, `BackgroundTriangulation`, `SubTriangulation`, `get_cell_to_bgcell`, `get_cell_ref_map`, `get_background_triangulation`, and `have_compatible_domains`. Since PR [#662](https://github.com/gridap/Gridap.jl/pull/662). 
- Functions `scale_entries!` and `fill_entries!`. Replaced by Julia functions `LinearAlgebra.rmul!` and `LinearAlgebra.fillstored!`. Since PR [#680](https://github.com/gridap/Gridap.jl/pull/680).

## [0.16.5] - 2021-09-08

### Added
- Implemented DIV operator for FE functions in RT space. Since PR [#650](https://github.com/gridap/Gridap.jl/pull/650).
- `GenericAssemblyStrategy`. Since PR [#655](https://github.com/gridap/Gridap.jl/pull/655).
- Additional high level API assembly functions. Since PR [#652](https://github.com/gridap/Gridap.jl/pull/652).

### Fixed
- Bug related with the release of ChainRulesCore version 1.3.1. Since [#654](https://github.com/gridap/Gridap.jl/pull/654).
- Inheritance relationship for DiscreteModelPortion. Since PR [#645](https://github.com/gridap/Gridap.jl/pull/645).
- Optimization to RT FEs. Since PR [#638](https://github.com/gridap/Gridap.jl/pull/638).
- Bug in boundary discrete model. Since PR [#651](https://github.com/gridap/Gridap.jl/pull/651).

## [0.16.4] - 2021-08-17

### Added
- Trait to CellQuadrature to support the evaluation of integrals on the reference domain. Since PR [#636](https://github.com/gridap/Gridap.jl/pull/636).
- Type `Interpolable` allowing to interpolate data from two independent meshes. Since PR [#632](https://github.com/gridap/Gridap.jl/pull/632).

## [0.16.3] - 2021-06-28

### Fixed
- Deactivating optimizations related with `MemoArray` since they are not reliable. Since PR [#624](https://github.com/gridap/Gridap.jl/pull/624).
- Bug related with `ArrayBlock`. Since PR [#623](https://github.com/gridap/Gridap.jl/pull/623).

## [0.16.2] - 2021-06-21

### Fixed
- Bug related with boundary integration caused by some optimization introduced in v0.16. Fixed via PR [#616](https://github.com/gridap/Gridap.jl/pull/616).

## [0.16.1] - 2021-06-04

### Fixed
- Bug for 1st order FE spaces in combination of 1st order models with periodic BCs. Since PR [#611](https://github.com/gridap/Gridap.jl/pull/611).

## [0.16.0] - 2021-06-04

### Added
- User API to select specific quadrature rules. Since PR [#578](https://github.com/gridap/Gridap.jl/pull/578).
- Experimental support for mixed dimensional PDEs. Since PR [#567](https://github.com/gridap/Gridap.jl/pull/567).
- Added `get_cell_dof_basis(model,cell_reffes,::Conformity)` and `get_cell_shapefuns(model,cell_reffes,::Conformity)`. Since PR [#579](https://github.com/gridap/Gridap.jl/pull/579).
- Implemented `get_cell_dof_basis` and `get_cell_shapefuns` for global RT FE spaces in a new file `DivConformingFESpaces.jl`. Since PR [#579](https://github.com/gridap/Gridap.jl/pull/579).
- Added support to allow evaluation of FE functions at arbitrary points. Since PR [#523](https://github.com/gridap/Gridap.jl/pull/523).
- Implemented `compute_cell_points_from_vector_of_points` to build `CellPoint` from a vector of points. Since PR [#523](https://github.com/gridap/Gridap.jl/pull/523).

### Changed
- Major refactoring in the handling of blocks (e.g. in multi-field and skeleton terms). The new code follows a much more simple approach based in the new type `ArrayBlock`. Since PR [#583](https://github.com/gridap/Gridap.jl/pull/583).
- The default quadrature rule for tets has changed. Since PR [#578](https://github.com/gridap/Gridap.jl/pull/578).
- Refactoring in `SparseMatrixAssembler` to make it more extensible and efficient. Since PR [#568](https://github.com/gridap/Gridap.jl/pull/568).
- Renamed `get_free_values` -> `get_free_dof_values`. Since PR [#567](https://github.com/gridap/Gridap.jl/pull/567).
- Renamed `get_dirichlet_values` -> `get_dirichlet_dof_values`. Since PR [#606](https://github.com/gridap/Gridap.jl/pull/606).
- Renamed `object` -> `value` the variable in `ConstantField`. Since PR [#606](https://github.com/gridap/Gridap.jl/pull/606).
- Miscellaneous changes in the FE assembly to allow the solution of mixed dimensional problems. Since PR [#567](https://github.com/gridap/Gridap.jl/pull/567).
- Renamed `get_cell_shapefuns` by `get_fe_basis`. Since PR [#579](https://github.com/gridap/Gridap.jl/pull/579).
- Renamed `get_cell_shapefuns_trial` by `get_trial_fe_basis`. Since PR [#579](https://github.com/gridap/Gridap.jl/pull/579).
- Renamed `get_cell_dof_basis` by `get_fe_dof_basis`. Since PR [#579](https://github.com/gridap/Gridap.jl/pull/579).
- Removed `conformity` optional keyword argument from `FESpace(::DiscreteModel,::CellFE; kwargs...)` constructor. Since PR [#579](https://github.com/gridap/Gridap.jl/pull/579).
- Replaced `CellFE(::AbstractArray{<:Field},::AbstractArray{<:ReferenceFE})` by `CellFE(::DiscreteModel,::AbstractArray{<:ReferenceFE},::Conformity)`. Since PR [#579](https://github.com/gridap/Gridap.jl/pull/579).

### Removed
- All code associated with with `BlockArrayCoo`. Since PR [#583](https://github.com/gridap/Gridap.jl/pull/583).
- Module `Gridap.Integration` has been deleted and its contents have been merged into `Gridap.ReferenceFEs` module.
- Types `SparseMatrixCSR` and `SymSparseMatrixCSR` have been moved to the registered package [`SparseMatricesCSR`](https://github.com/gridap/SparseMatricesCSR.jl). To use them simply add `SparseMatricesCSR` into your environment and type `using SparseMatricesCSR`. Since  Since PR [#568](https://github.com/gridap/Gridap.jl/pull/568).
- Removed `PushForwardMap` and all code depending upon it. Since PR [#579](https://github.com/gridap/Gridap.jl/pull/579).

## [0.15.5] - 2021-05-25

### Added
- Differential operators `(∇+k)(u)`, `(∇+k)⋅u`, `(∇+k)×u`, `(∇+k)⊗u`, and `u⊗(∇+k)` for some `u::CellField` and `k::VectorValue`. Since PR [#597](https://github.com/gridap/Gridap.jl/pull/597).
- Definition of `u.*v` between instances of vector-valued `CellField` objects `u` and `v`. Also differential operators `∇.*u`  and `(∇+k).*u`. Since PR [#597](https://github.com/gridap/Gridap.jl/pull/597).

## [0.15.4] - 2021-03-29

### Fixed
- Bug in `CartesianDiscreteModel` with periodic boundary conditions that shows up in Julia 1.6 but not in Julia 1.5. Since commit [da005cf](https://github.com/gridap/Gridap.jl/commit/da005cf4cde68617f92d76744e307798ef7e8340).

## [0.15.3] - 2021-03-16

### Added
- `get_cell_map` now returns array of `AffineMap` for linear grids of simplices. Needed to compute Laplacian operator, inverse maps etc. Since PR [#553](https://github.com/gridap/Gridap.jl/pull/553).

### Fixed
- Bug in `print_op_tree`. Since PR [#563](https://github.com/gridap/Gridap.jl/pull/563)

## [0.15.2] - 2021-03-08

### Added
- Method `inverse_map` for `AffineMap`. Since PR [#552](https://github.com/gridap/Gridap.jl/pull/552).
- Method `get_cell_points` for `CellDof`. Since PR [#551](https://github.com/gridap/Gridap.jl/pull/551).
- Evaluation of `MonomialBasis` objects at a single point. Since PR [#550](https://github.com/gridap/Gridap.jl/pull/550).
- `rand` function for `MultiValue` objects. Since PR [#530](https://github.com/gridap/Gridap.jl/pull/530).

### Fixed
- Bug in `return_value` for `Broadcasting(∇∇)`. Since PR [#554](https://github.com/gridap/Gridap.jl/pull/554).
- Bug in `dot` for third order tensors. Since PR [#544](https://github.com/gridap/Gridap.jl/pull/544).

## [0.15.1] - 2021-01-22

### Added
- Added support for Hessian and Laplacian operators. Only implemented for Finite Elements with an `AffineMap`. Since  PR [#514](https://github.com/gridap/Gridap.jl/pull/514).

### Fixed
- Bug in `RestrictedDiscreteModel` for periodic boundary conditions. Since  PR [#517](https://github.com/gridap/Gridap.jl/pull/517).
- Bug in `sum(a::LazyArray)` when  `eltype(a) <: AbstractArray`. Since PR [#513](https://github.com/gridap/Gridap.jl/pull/513).

## [0.15.0] - 2020-12-14

This version is a major (backwards-incompatible) refactoring of the project which is not summarized here for the sake of brevity. Most of the functionality of v0.14.0 is available in v0.15.0, but possibly with a significantly different API. See [here](https://github.com/gridap/Tutorials/compare/v0.14.0...v0.15.0) the changes in the sources of the Gridap Tutorials between versions 0.14.0 and 0.15.0 to effectively see the major changes in the API.

## [0.14.2] - 2020-11-24

### Added
- Added additional tensor operations and new double contraction notation `⋅²`. Implemented a `zero` constructor for `ThirdOrderTensorValues` to allow integration of 3-tensors. Since PR [#415](https://github.com/gridap/Gridap.jl/pull/415/).

### Fixed
 - Bug-fix for 32-bit Julia: Replace all occurences of Int64 by Int. Since PR [#445](https://github.com/gridap/Gridap.jl/pull/445).
 - Bug-fix for 32-bit Julia. Using inttype=Int keyword argument for JSON parsing. Since PR [#456](https://github.com/gridap/Gridap.jl/pull/456).

## [0.14.1] - 2020-09-17

### Added
 - Added VectorWithEntryInserted and VectorWithEntryRemoved. Since PR [#401](https://github.com/gridap/Gridap.jl/pull/401/).
 - Added missing get_constant_approach() getter to FESpaceWithConstantFixed. Since PR [#409](https://github.com/gridap/Gridap.jl/pull/409).

### Deprecated
 - The name FESpaceWithLastDofRemoved has been deprecated in favor of its generalization FESpaceWithConstantFixed. Since PR [#396](https://github.com/gridap/Gridap.jl/pull/396) and PR [#404](https://github.com/gridap/Gridap.jl/pull/404).

## [0.14.0] - 2020-08-27

### Removed
 - Support for Julia v1.0. Now, the minimum supported is Julia v1.3. Since PR [#376](https://github.com/gridap/Gridap.jl/pull/376/).

### Changed
 - Major refactoring associated with the handling of elemental matrices and vectors in multi-field computations and also on the skeleton. Since PR [#376](https://github.com/gridap/Gridap.jl/pull/376/).
 - First and second argument switch in `update_state_variables!` in order to have function-first style. Since PR [#376](https://github.com/gridap/Gridap.jl/pull/376/).
 - Table struct has been generalized such that data and ptrs arrays can be of an arbitrary type extending AbstractArray. Since PR [#310](https://github.com/gridap/Gridap.jl/pull/310/)
 - `interpolate, interpolate!, interpolate_dirichlet...` switched argument order to function first style. For instance `interpolate(u, V)` instead of `interpolate(V, u)`

### Added
 - Allowing the construction of an `HomogeneousTrialFESpace` from a `TrialFESpace`. Since PR [#384](https://github.com/gridap/Gridap.jl/pull/384).
 - Support for automatic differentiation of residuals and Jacobians in multi-field computations since PR [#383](https://github.com/gridap/Gridap.jl/pull/383/).
 - New `FilterKernel` since PR [#379](https://github.com/gridap/Gridap.jl/pull/379/).

### Fixed
 - Bug associated with boundary triangulation in 1D discrete models. Since PR [#393](https://github.com/gridap/Gridap.jl/pull/393).

## [0.13.4] - 2020-08-23

### Added
  - New `FilteredCellArray` since PR [#372](https://github.com/gridap/Gridap.jl/pull/372/).

## [0.13.3] - 2020-08-12

### Added
  - `Visualization.visualization_data` function that makes it easier to bring fields into
  visualization library friendly formats. Since PR [#354](https://github.com/gridap/Gridap.jl/pull/354).
  - Gradient of a product binary operation (`*`) between a scalar and a field. Since PR [#340](https://github.com/gridap/Gridap.jl/pull/340).

## [0.13.2] - 2020-07-31

### Added
  - Automatic differentiation of the Jacobian from a given residual and the Jacobian and the residual from a given energy. Not working at this moment on the Skeleton nor for multi-field (WIP), but yes for other cases.
  Now, the user can omit `jac` from `FETerm(res,jac,trian,quad)`, i.e. `FETerm(res,trian,quad)` and the Jacobian will be automatically generated. In addition, the user can write `FEEnergy(ener,trian,quad)` for a given `ener(uh)` function
  and the residual and the Jacobian will be automatically generated. Since PR [#338](https://github.com/gridap/Gridap.jl/pull/338/).

## [0.13.1] - 2020-07-24

### Fixed
  - Bugs associated with the degenerated case of 0-length arrays. Since PR [#331](https://github.com/gridap/Gridap.jl/pull/331/) and [#332](https://github.com/gridap/Gridap.jl/pull/332/).

## [0.13.0] - 2020-07-23

### Added
  - Automatic differentiation for symmetric gradient, i.e. `ε(u)` for a given vector-valued function `u`. Since PR [#327](https://github.com/gridap/Gridap.jl/pull/327/).
  - Added missing SparseMatrixAssembler constructor for MultiFieldFESpaces. Since PR [#320](https://github.com/gridap/Gridap.jl/pull/320/).
  - kw-argument `space` to `LagrangianRefFE` constructor in order to select the type of underlying polynomial space, i.e., `:Q`, `:S`, or `:P`. Since PR [#321](https://github.com/gridap/Gridap.jl/pull/321).

### Changed
  - The meaning of `inward/outward` has slightly changed for `SkeletonCellBasis` objects. Now, by accessing to these properties a `ReducedSkeletonCellBasis` is returned, which allows to use the result in a more flexible way (in particular, the result can be used in a similar way than the result of `jump` or `mean`). Since PR [#317](https://github.com/gridap/Gridap.jl/pull/317).
  - Major refactoring in `ReferenceFEs` module. Since PR [#319](https://github.com/gridap/Gridap.jl/pull/319) and [#321](https://github.com/gridap/Gridap.jl/pull/321). In particular:
    - `NodalReferenceFE` has been replaced by a new abstract type `LagrangianRefFE`.
    - `GenericNodalCartesianRefFE` has been replaced by `GenericLagrangianRefFE`.

### Removed
  - Removals associated with the `ReferenceFEs` refactoring in PR [#319](https://github.com/gridap/Gridap.jl/pull/319):
    - Removed `QDiscRefFE` constructor. Use a standard `LagrangianRefFE` and `L2Conformity` instead.
    - Removed `PDiscRefFE` constructor. Use `LagrangianRefFE` constructor with the kw-argument `space=:P`.
    - Removed `CDLagrangianRefFE` constructor. Use a standard `LagrangianRefFE` and `CDConformity` instead.
    - Removed fields `face_own_dofs` and `face_own_dof_permutations` from `GenericRefFE`.
    - Removed struct `DiscRefFE`.

### Fixed
  - Better handling of FE terms defined on empty triangulations. Since PR [#329](https://github.com/gridap/Gridap.jl/pull/329).
  - Replaced `+=` by `add_entry!`. Since PR [#316](https://github.com/gridap/Gridap.jl/pull/316).
  - Minor fix to let Vtk.jl support changes in Vtk 1.7.X versus 1.6.X. Since PR [#324](https://github.com/gridap/Gridap.jl/pull/324).

## [0.12.0] - 2020-07-07

### Added

  - Added `SkeletonTriangulation` constructor in order to integrate, where a given interpolation is discontinuous. Since PR [#304](https://github.com/gridap/Gridap.jl/pull/304).
  - New `ConformingFESpace` constructor. Since PR [#293](https://github.com/gridap/Gridap.jl/pull/293).
  - Added `QDiscRefFE` constructor for `DiscRefFE`. Since PR [#293](https://github.com/gridap/Gridap.jl/pull/293).
  - New `FESpace` constructor that takes an instance of `ReferenceFE`. Since PR [#294](https://github.com/gridap/Gridap.jl/pull/294).
  - New `FESpace` constructor that takes an instance of `Conformity`. Since PR [#311](https://github.com/gridap/Gridap.jl/pull/311).
  - New `CDLagrangianRefFE` struct, that provides a Lagrangian reference FE with different conformity per direction. Since PR [#299](https://github.com/gridap/Gridap.jl/pull/299).
  - New `FESpace` method that takes a model and a `RefFE`. Since PR [#299](https://github.com/gridap/Gridap.jl/pull/299).
  - Possibility to have 0 order in `DISC` directions of a `CDLagrangianRefFE`. Since PR [#308](https://github.com/gridap/Gridap.jl/pull/308).
  - Added setindex! method for Reindexed. Since PR [#309](https://github.com/gridap/Gridap.jl/pull/309).


### Changed

  - Changed the interfaces of `ReferenceFE` and `NodalReferenceFE` in relation of DOF ownership. Now function `get_face_own_dofs` and related ones are parametrized by a `Conformity` object. Since PR [#311](https://github.com/gridap/Gridap.jl/pull/311).
  - The constructors `GenericRefFE`, `GenericNodalCartesianRefFE`, and `compute_conforming_cell_dofs` take an extra argument of type `Conformity`. Since PR [#311](https://github.com/gridap/Gridap.jl/pull/311).
  - Renamed `PDiscRefFE` -> `DiscRefFE` struct keeping the name for constructor. Since PR [#293](https://github.com/gridap/Gridap.jl/pull/293).
  - One of the `GradConformingFESpace` methods now more general `ConformingFESpace`. Since PR [#293](https://github.com/gridap/Gridap.jl/pull/293).
  - `DivConformingFESpace` and `CurlConformingFESpace` constructors eliminated. Since PR [#293](https://github.com/gridap/Gridap.jl/pull/293).
  - Extend table to support arbitrary vector types. Since PR [#310](https://github.com/gridap/Gridap.jl/pull/310).

### Fixed

  - Construction of `VectorValue`, `TensorValue`, et al. objects from non-homogeneous arguments.  This solves some problems associated with automatic differentiation. Since PR [#298](https://github.com/gridap/Gridap.jl/pull/298).
  - `CDLagrangianRefFE` node ordering. Since PR [#305](https://github.com/gridap/Gridap.jl/pull/305).

## [0.11.2] - 2020-06-22

### Added

  - Method `solve!(x,ls,op::AffineOperator,cache::Nothing,newmatrix)`. Since PR [#288](https://github.com/gridap/Gridap.jl/pull/288).

### Fixed

  - Bug related with `WriteVTK` version 1.7. Fixed via PR [#287](https://github.com/gridap/Gridap.jl/pull/287).
  - Bug in outer constructor of Table{...} for input arrays of abstract type. Fixed via PR [#285](https://github.com/gridap/Gridap.jl/pull/285).

## [0.11.1] - 2020-06-19

### Fixed

  - Bug in the handling of caches in `NLSolver`. Fixed via PR [#283](https://github.com/gridap/Gridap.jl/pull/283).
  - Bug that showed up when interpolating a FE function defined on an
  `ExtendedFESpace` onto a non-extended `FESpace`. Fixed via PR [#282](https://github.com/gridap/Gridap.jl/pull/282).

## [0.11.0] - 2020-06-16

### Added

  - Operator `⊙` (\odot) as an alias of `inner`. Since PR [#239](https://github.com/gridap/Gridap.jl/pull/239).
  - Operator `⊗` (\otimes) as an alias of `outer`. Since PR [#239](https://github.com/gridap/Gridap.jl/pull/239).
  - Support for (symmetric) 4th order tensors. Since PR [#239](https://github.com/gridap/Gridap.jl/pull/239).
  - Optimizations for symmetric 2nd order tensors. Since PR [#239](https://github.com/gridap/Gridap.jl/pull/239).
  - Methods for `cross` function (aka `×` (\times)) to operate with `VectorValues`. Since PR [#280](https://github.com/gridap/Gridap.jl/pull/280).
  - Interpolation is now supported also for multifield spaces. Since PR [#279](https://github.com/gridap/Gridap.jl/pull/279).

### Changed

  - Major refactoring in the module `Gridap.TensorValues`.
  Since PR [#239](https://github.com/gridap/Gridap.jl/pull/239).
   **The following changes are likely to affect all users:**
    - The operator `*` is not allowed for expressing the dot product anymore. Use `LinearAlgebra.dot`
  function aka `⋅` (\cdot).
    - The syntax `∇*u` is not allowed anymore.  Use `∇⋅u` instead.
    - Gridap re-exports `dot`, `⋅`, and other names from LinearAlbegra that are used
  often in Gridap code.
    - Function `n_components` is renamed to `num_components`.
  - The `SingleFieldFESpace` interface has changed. The function `gather_free_and_dirichlet_values!`
  has been added as mandatory for all FE space implementations and the old function `gather_free_and_dirichlet_values`
  is now optional. Since PR [#279](https://github.com/gridap/Gridap.jl/pull/279).

## [0.10.4] - 2020-06-8

### Added

- Functions `create_vtk_file` and `createvtk`. Since PR [#273](https://github.com/gridap/Gridap.jl/pull/273).

## [0.10.3] - 2020-05-29

### Added

 - Function `print_op_tree` to visualize lazy operation trees. Since PR [#270](https://github.com/gridap/Gridap.jl/pull/270).
 - Exported `apply` and `reindex` from `Gridap` top level. Since PR [#270](https://github.com/gridap/Gridap.jl/pull/270).
 - Extended support of `CartesianDiscreteModel` to models with periodic boundary conditions.
 PR [#266](https://github.com/gridap/Gridap.jl/pull/266).

### Deprecated
 - Optional argument `map` for CartesianDescriptor converted to a key-word argument. Since PR [#266](https://github.com/gridap/Gridap.jl/pull/266).

### Fixed
 - Fixed some methods of the `sparsecsr` generic function. Since PR [#262](https://github.com/gridap/Gridap.jl/pull/262).
 - Fixed BUG in `findnz` function for `SparseMatrixCSR`. Since PR [#264](https://github.com/gridap/Gridap.jl/pull/264).
 - Fixed `restrict(::AbstractArray,::TriangulationPortion)` for portions of triangulations extending `BoundaryTriangulation`. Since PR [#267](https://github.com/gridap/Gridap.jl/pull/267).

## [0.10.2] - 2020-05-21

### Added

 - New key-word arguments `zeromean_trian` and `zeromean_quad` in the `FESpace` constructor. Since
 PR [#257](https://github.com/gridap/Gridap.jl/pull/257).
 - New method `reindex(::Triangulation,indices)`. Since
 PR [#257](https://github.com/gridap/Gridap.jl/pull/257).
 - New functions `get_face_to_face(::BoundaryTriangulation)` and `get_cell_around(::BoundaryTriangulation)`. Since
 PR [#256](https://github.com/gridap/Gridap.jl/pull/256).

## [0.10.1] - 2020-05-19

### Fixed

  - Added missing implementation of `simplexify(SEGMENT)` and `simplexify(VERTEX)`. Since PR [#252](https://github.com/gridap/Gridap.jl/pull/252).

## [0.10.0] - 2020-05-14

### Added

  - Extended support of `TriangulationPortion` to boundary and skeleton triangulations.  Since PR [#249](https://github.com/gridap/Gridap.jl/pull/249).
  - Added `FESpaceWithLinearConstraints`. Since PR [#247](https://github.com/gridap/Gridap.jl/pull/247).
  - Added inner constructor to `CartesianDiscreteModel` allowing to build a model that represents a subgrid of
    a larger grid. Since PR [#245](https://github.com/gridap/Gridap.jl/pull/245).

### Changed

  - The part associated with the imposition of constraints in the `FESpace` interface has changed slightly. Since PR [#247](https://github.com/gridap/Gridap.jl/pull/247).
  - Simplified the signature of `zero_free_values(::FESpace)`. Since PR [#249](https://github.com/gridap/Gridap.jl/pull/249).
  - Simplified the signature of `zero_initial_guess(op::NonlinearOperator)`. Since PR [#249](https://github.com/gridap/Gridap.jl/pull/249).
  - Major refactoring in the `Assembler` interface.
    **Important change:** Now, assembly-related functions take the data returned by functions like
    `collect_cell_matrix` as it is. Example: the old user code `assemble_matrix(assembler,collect_cell_matrix(du,dv,terms)...)`
    now is written simply as `assemble_matrix(assembler,collect_cell_matrix(du,dv,terms))`, i.e., the unpack of the last argument is not
    used anymore.  In addition, with the new assembler interface, it is possible to customize the assembly process
    via a so-called `AssemblerStrategy` object. Since PR [#249](https://github.com/gridap/Gridap.jl/pull/249).
  - Change the types of the sizes and partition fields of CartesianDescriptor to tuples instead of points.
    Since PR [#246](https://github.com/gridap/Gridap.jl/pull/246).

## [0.9.2] - 2020-04-26

### Added

  - Automatic differentiation of manufactured solutions. Since PR [#236](https://github.com/gridap/Gridap.jl/pull/236).

## [0.9.1] - 2020-04-20

### Added

  - Function `cell_measure`. Since PR [#234](https://github.com/gridap/Gridap.jl/pull/234).

### Fixed

  - Several bugs associated with `ExtendedFESpace`. In particular, we have fixed a bug that showed up when combining `ZeroMeanFESpace` and `ExtendedFESpace`. Since PR [#234](https://github.com/gridap/Gridap.jl/pull/234).

## [0.9.0] - 2020-04-18

### Added

  - Function `HomogeneousTrialFESpace`. Since PR [#226](https://github.com/gridap/Gridap.jl/pull/226).
  - Function `lazy_append` in order to lazily append two objects (implemented for `AbstractVector`, `Triangulation`, and `CellQuadrature`).  Since PR [#220](https://github.com/gridap/Gridap.jl/pull/220).
  - Support for FE spaces with DOFs defined in the physical space. Since PR [#216](https://github.com/gridap/Gridap.jl/pull/216) and [#218](https://github.com/gridap/Gridap.jl/pull/218).

### Changed

  - Replaced `non_linear` -> `nonlinear` and `NonLinear` -> `Nonlinear`. Since PR [#223](https://github.com/gridap/Gridap.jl/pull/223).
  - The `FESpace` interface has slightly changed, mainly the return type of functions `get_cell_basis` and `get_cell_dof_basis.`. Since PR [#216](https://github.com/gridap/Gridap.jl/pull/216) and [#218](https://github.com/gridap/Gridap.jl/pull/218).

### Fixed

- Bug that showed up in multi-field computations when some field had no contribution to the rhs vector. Since [#229](https://github.com/gridap/Gridap.jl/pull/229).
- Bug in gradient operator in the void part of `ExtendedFESpace` objects. Since PR [#219](https://github.com/gridap/Gridap.jl/pull/219).
- Bug in jumps of quantities restricted to `InterfaceTriangulation` objects.  Since PR [#215](https://github.com/gridap/Gridap.jl/pull/215).

## [0.8.0] - 2020-03-17

### Added

- Support for surface-coupled multi-physics. See [`SurfaceCouplingTests.jl`](https://github.com/gridap/Gridap.jl/blob/master/test/GridapTests/SurfaceCouplingTests.jl) for further details. Since PR [#209](https://github.com/gridap/Gridap.jl/pull/209).
- Support for constitutive laws with state / historical variables. See [`IsotropicDamageTests.jl`](https://github.com/gridap/Gridap.jl/blob/master/test/GridapTests/IsotropicDamageTests.jl) for further details. Since PR [#208](https://github.com/gridap/Gridap.jl/pull/208).
- Curl-conforming reference FE `NedelecRefFE` and corresponding FE space constructor since PR [#199](https://github.com/gridap/Gridap.jl/pull/199).
- New constructors `AffineFETermFromCellMatVec` and `FETermFromCellJacRes` that provides full control in the definition of cell matrices and vectors. Since PR [#191](https://github.com/gridap/Gridap.jl/pull/191).
- Support for simultaneous integration of matrices and vectors. Since PR [#191](https://github.com/gridap/Gridap.jl/pull/191).

### Changed

- Renaming NonLinear to Nonlinear since it is one word and it is not consistent with style
- The definition of interpolation order in Raviart-Thomas and Nédélec reference FEs has changed. Now, the divergence of functions in the Raviart-Thomas space of order `k` belongs to `P_k` or `Q_k` depending on the underlying polytope. Idem for Nédelec, but using the curl instead of the divergence. Since PR [#212](https://github.com/gridap/Gridap.jl/pull/212).

- The order in which test and trial spaces are written in the code has changed and also the other in the arguments of functions defining bi-linear and linear forms, and weak residuals and Jacobians. **This affects everybody that is using Gridap, even the most basic users**. Now, we write the trial space before the test one in all methods taking two spaces in their arguments.  E.g., we have changed `AffineFEOperator(V,U,terms...)` to `AffineFEOperator(U,V,terms...)`, where `U` is the trial and `V` is the test space. For functions defining weak forms, now we have: The new signatures for bi-linear and a linear forms are `a(u,v)`, `l(v)`, where `u` is a trial function and `v` is a test one. For weak Jacobians and residuals `jac(u,du,v)` and `res(u,v)`, where `u` is the (trial) function in which we evaluate these quantities, `du` is the direction in which we evaluate the Jacobian and `v` is a test function. Since PR [#195](https://github.com/gridap/Gridap.jl/pull/195) and PR [#197](https://github.com/gridap/Gridap.jl/pull/197).

- The part related with the application of constraints in the `FESpace` interface has changed. Since PR [#191](https://github.com/gridap/Gridap.jl/pull/191).

### Fixed

- Bug in 1d Cartesian grids. Since PR [#192](https://github.com/gridap/Gridap.jl/pull/192).

## [0.7.1] - 2020-02-18

### Added

- New `DirichletFESpace` that can be used to compute matrices and vectors associated with the Dirichlet DOFs. Since commit [972afcc](https://github.com/gridap/Gridap.jl/commit/972afcc6dd8e024a7daeebd160a9dabe44ff5921)

## [0.7.0] - 2020-02-13

This version is a major refactoring of the project which is not summarized here for the sake of brevity. Most of the functionality of v0.6.0 is available in v0.7.0, but with a possibly slightly different API. See [here](https://github.com/gridap/Tutorials/compare/v0.6.0...v0.7.0) the changes in the sources of the Gridap Tutorials between versions 0.6.0 and 0.7.0 to effectively see the major changes in the API.

## [0.6.0] - 2020-01-24
### Added
- New `GenericRefFE`. Since commit [876ef1e](https://github.com/gridap/Gridap.jl/commit/c3c9010177432b8f07aaecf4a0baa4b93876ef1e)
- New `NedelecRefFE` constructor that generates Nedelec FEs of arbitrary order in 2D and 3D on hex. Since commit [876ef1e](https://github.com/gridap/Gridap.jl/commit/c3c9010177432b8f07aaecf4a0baa4b93876ef1e)
- New keyword argument `map` in the constructor of `CartesianModel`, which allows one to transform the original domain, by defaut [0,1]^d to a new domain through a homeomorphic map. Since commit [30cc4bc](https://github.com/gridap/Gridap.jl/commit/1c51b18f7e21c4915c0b379585dc5d98130cc4bc)
- New keyword argument `map` in the constructor of `CartesianGrid` and a new `map` attribute in this structure, since commit [30cc4bc](https://github.com/gridap/Gridap.jl/commit/1c51b18f7e21c4915c0b379585dc5d98130cc4bc)
- `CartesianGridPoints` has new attribute `map` since commit [30cc4bc](https://github.com/gridap/Gridap.jl/commit/1c51b18f7e21c4915c0b379585dc5d98130cc4bc)
- Added [`SparseMatricesCSR`](https://github.com/gridap/SparseMatricesCSR.jl) support to `SparseMatrixAssembler` and `MultiSparseMatrixAssembler` in [PR #118](https://github.com/gridap/Gridap.jl/pull/118#).

### Changed
- The `RaviartThomasRefFE` has now been replaced by `GenericRefFE`, and the constructor for Raviart-Thomas FEs is called `RTRefFE`. Since commit [876ef1e](https://github.com/gridap/Gridap.jl/commit/c3c9010177432b8f07aaecf4a0baa4b93876ef1e)
- The default map in the `CartesianModel` constructor is [0,1]^d instead of [-1,1]^d, since commit [30cc4bc](https://github.com/gridap/Gridap.jl/commit/1c51b18f7e21c4915c0b379585dc5d98130cc4bc)
- `CartesianGrid` has attribute `map` since commit [30cc4bc](https://github.com/gridap/Gridap.jl/commit/1c51b18f7e21c4915c0b379585dc5d98130cc4bc)

## [0.5.2] - 2019-10-22
### Fixed
- Incompatibility problem with `TensorValues` version 0.3.5. Via commit [3c0682a](https://github.com/gridap/Gridap.jl/commit/3c0682a84250e17086457ca3a90a49d9bce133d0).


## [0.5.1] - 2019-10-03
### Added
- Pretty printing for the types most exposed to users. Since PR [#109](https://github.com/gridap/Gridap.jl/pull/109).
### Fixed
- Bug related to `ZeroMeanFESpace`. Via PR [#111](https://github.com/gridap/Gridap.jl/pull/111).

## [0.5.0] - 2019-09-27

### Added
- Added a high level constructor, namely `FESpace`, to create different types of FE spaces. See issue [#100](https://github.com/gridap/Gridap.jl/issues/100) for more details. Since PR [#102](https://github.com/gridap/Gridap.jl/pull/102).
- Added `ZeroMeanFESpace` to construct FE spaces whose functions have zero mean value. Since PR [#102](https://github.com/gridap/Gridap.jl/pull/102).
- Added Hdiv FE space using Raviart-Thomas reference FEs in [34bfa34](https://github.com/gridap/Gridap.jl/commit/34bfa344efd1bc6a5d3c5993d9639259ed21671a)
- Added the corresponding DOF basis for Raviart-Thomas reference FEs for interpolation of fields [60b9021](https://github.com/gridap/Gridap.jl/commit/60b9021b6d4b5e66a9ec4fe2067aa8278f8ccb52)
- Added an arbitrary order div-conforming Raviart-Thomas reference FE of arbitrary order on quads in commit
[60b9021](https://github.com/gridap/Gridap.jl/commit/60b9021b6d4b5e66a9ec4fe2067aa8278f8ccb52)
- Now, the `tags` argument is optional when constucting `SkeletonTriangulation` and `BoundaryTriangulation` objects from a `DiscreteModel`. Since commit [e6424a3](https://github.com/gridap/Gridap.jl/commit/e6424a304feb38547241e86de07a821e26344a7e).
- Added `mean` operator for quantities restricted to a `SkeletonTriangulation`. Since commit [83798b4](https://github.com/gridap/Gridap.jl/commit/83798b4f38aaf482b968ffd0359eb75c79a21385).
- Extended `NormalVector` to `SkeletonTriangulations`. Since commit [5fb8487](https://github.com/gridap/Gridap.jl/commit/5fb84871128c4388559cc5052d9ff00f0be19462).
- Now, `TrialFESpaces` can be constructed from values instead of functions if the corresponding Dirichlet conditions are constant. Since commit [bae237e](https://github.com/gridap/Gridap.jl/commit/bae237e881db6569622f3559f82bcc3999560526).
- Added the possibility of adding new tags to a `FaceLabels` object via the function `add_tag_from_tags!` and using it to construct FE spaces. Since commit [e9dfac4](https://github.com/gridap/Gridap.jl/commit/e9dfac4489047c0b7e1c62507f4335e9fc76dfd8).
- Added `BackslashSolver` to facilitate the usage in Gridap of the build-in Julia backslash linear solver. Since commit [8e3a9b7](https://github.com/gridap/Gridap.jl/commit/8e3a9b71c64b032c5a572a7ef696f4cbf875190b).
- Added `NLSolver` to facilitat the usage in Gridap of the non-linear solvers available in the official Julia package `NLsolve`. Introduced in commit [e5a933f](https://github.com/gridap/Gridap.jl/commit/e5a933f3093faea221a50bdd796d7f02113ed52c) as `JuliaNLSolver`. Renamed to `NLSolver` in  PR [#108](https://github.com/gridap/Gridap.jl/pull/108).

### Changed
- The Signature of `solve!` for `NumericalSetup` objects. The argument for the system matrix has been removed. The information about the matrix is already in the `NumericalSetup` object. Since commit  [ac212d3](https://github.com/gridap/Gridap.jl/commit/ac212d30205700a919a37f9abf9dac6cbde03e38).
- The signature of `solve!(::FEFunction,::FESolver,::FEOperator)`. Before it was used as `cache = solve!(uh,solver,op)`, now it is used as `uh, cache = solve!(uh,solver,op)`. Since PR [#102](https://github.com/gridap/Gridap.jl/pull/102).
- Previous ConformingFESpace constructor is H1ConformingFESpace since [34bfa34](https://github.com/gridap/Gridap.jl/commit/34bfa344efd1bc6a5d3c5993d9639259ed21671a)

### Deprecated
- `JuliaNLSolver`. Renamed to  `NLSolver`. Since PR [#108](https://github.com/gridap/Gridap.jl/pull/108).
- Key-word argument `order` in `CellQuadrature` constructor.  Renamed to `degree`. Since PR [#108](https://github.com/gridap/Gridap.jl/pull/108).

### Fixed
- Bug in `@law` macro for more than one `FEBasis` arguments. Solved via PR [#104](https://github.com/gridap/Gridap.jl/pull/104).
- Bug in `NonlinearFEOperator` constructor with default assembler in multi-field computations. Solved via PR [#104](https://github.com/gridap/Gridap.jl/pull/104).
- Bug in `NormalVector` for non-Cartesian grids. Solved via PR [#98](https://github.com/gridap/Gridap.jl/pull/98).

## [0.4.0] - 2019-09-07

### Added

- Added support to high order simplicial Lagrangian finite elements. Since commit [cbefe9b](https://github.com/gridap/Gridap.jl/commit/cbefe9bbea83d00e7f6ccbef50396ddc7dc49b80).
- Now the built-in simplicial grids are oriented. Since commit [cbefe9b](https://github.com/gridap/Gridap.jl/commit/cbefe9bbea83d00e7f6ccbef50396ddc7dc49b80).
- Added binary operations between `FEFuntion` and `Number`, and `FEBasis` and `Number`.  Since PR [#88](https://github.com/gridap/Gridap.jl/pull/88).
- Added `PDiscRefFE`, `DiscFESpace`, and `ConstrainedFESpace`. Since PR [#88](https://github.com/gridap/Gridap.jl/pull/88).
- Now its possible to pass a `CellNumer` or an `Array` of numbers into a constitutive law. Usefull to identify which is the material of the current Gauss point in multi-material problems. Since commit [62cb2c3](https://github.com/gridap/Gridap.jl/commit/62cb2c354e2a09c556324a4fe9861329989299f4).
- `LinearFESolver` is now optional for solving a `LinearFEOperator`. Since commit [5c1caa8](https://github.com/gridap/Gridap.jl/commit/5c1caa8c92b260db72f5902e778ec5c0eb88728b).
- `Assembler` is now optional to build `FEOperator` objects. Since commit [b1bf517](https://github.com/gridap/Gridap.jl/commit/b1bf5172955b940f6b3c9d027bd4a839c6486199).
- Binary operations between `Function` and `FEFunction`. Since commit [a7f22f5](https://github.com/gridap/Gridap.jl/commit/a7f22f5ac1f45d9e8f53906472257aa582726e87).
- Extended constructions of `CLagrangianFESpace` and `DLagrangianFESpace`. `diritags` and `dirimasks` are now optional. `diritags` can now be also a vector of `String`. Since commit [776b402](https://github.com/gridap/Gridap.jl/commit/776b40238365f145037fc5e490600bf5b45434ef).
- Added `div`, `curl`, and `trace` operators. Since commit [5a0f322](https://github.com/gridap/Gridap.jl/commit/5a0f322c5b938f12e26e9c0a7c9361aa649e014f).
- Macro `@law` to facilitate the definition of constitutive laws. Since commit [30b67f2](https://github.com/gridap/Gridap.jl/commit/30b67f29009b872944be94486dc4a1b0134a0a60).
- Definition of linear forms `b(v) = inner(v, f)` directly from a function `f`. Since commit [bb42847](https://github.com/gridap/Gridap.jl/commit/bb42847c702a99b9b5f2c2d922fbe4c95b23f646)
- Serialization and de-serialization of `DiscreteModel` objects into and from `json` format. Since PR [#76](https://github.com/gridap/Gridap.jl/pull/76).
- Support for boundary integration (e.g., Neumann BCs) for multi-field computations. Since PR [#75](https://github.com/gridap/Gridap.jl/pull/75).

### Changed

- Signature of `LagrangianRefFE` constructor. Since commit [529c764](https://github.com/gridap/Gridap.jl/commit/529c7646a531db6910a00f04a925dadec3a50b7c).

### Fixed

- Bug in `LinearFETerm` for multi-field computations. Fixed via commit [2b957d1](https://github.com/gridap/Gridap.jl/commit/2b957d1b3a9a9a4396075801d8c837f6aff921c8).
- Bug in `MultiCellArray` constructor. Fixed via commit [bbc3b1c](https://github.com/gridap/Gridap.jl/commit/bbc3b1c91752f8efa978731cb90c6198dc0e5227).
- Bug in binary operations between FEFunction and FEBasis. Fixed via commit [aa49689](https://github.com/gridap/Gridap.jl/commit/aa49689be2a8dc14e052a6409c8348f492b52b3e).

## [0.3.0] - 2019-08-06
### Added
- `CurlGradMonomialBasis` spanning the polynomial space needed for RT elements on n-cubes.
- `CLagrangianFESpace` and `DLagrangianFESpace` types providing an efficient implementation for continuous and discontinuous Lagrangian FE spaces respectivelly. In contrast to `ConfirmingFESpace`, the new types allow to select which are the components that are actually prescribed on the Dirichlet boundary. Since PR [#64](https://github.com/gridap/Gridap.jl/pull/64).
- `simplexify` funciton to convert `Grid` and `DiscreteModel` objects made of n-cubes to the corresponding counterparts made of n-simplices. Since PR [#62](https://github.com/gridap/Gridap.jl/pull/62).
- Duffy transformation based integration for n-simplices of arbitrary dimension. Since PR [#61](https://github.com/gridap/Gridap.jl/pull/61).
- `NormalVector` to construct the outward normal vector to a given `BoundaryTriangulation`. Since PR [#60](https://github.com/gridap/Gridap.jl/pull/60).
- Support for tensor-valued FE computations. Since PR [#57](https://github.com/gridap/Gridap.jl/pull/57).
- Support for integration on the skeleton of the mesh. This includes `SkeletonTriangulation`, an integration mesh for the skeleton, `restrict` function is extended to restrict to the skeleton, `jump` function to compute jumps of `CellFields` and `CellBasis` restricted to the skeleton, extension of `FETerms` to allow integration on the skeleton. See PR [#47](https://github.com/gridap/Gridap.jl/pull/47)
- Support for Robin boundary conditions. Since commit [946054a](https://github.com/gridap/Gridap.jl/commit/946054a028e658afa87c7a7c71e973957a2c4877)
- Support for Neumann boundary conditions. Since commit [4dcd16f](https://github.com/gridap/Gridap.jl/commit/4dcd16fbff9edf66fb66efb748ef01901c20a4aa)
- `FETerm` and `AffineFETerm` abstract types and several concrete implementations. They allow to deal with problems whose weak form has terms integrated over different geometrical entities. `NonlinearFEOperator` and `LinearFEOperator` can be constructed using several terms. Since commit [0f99234](https://github.com/gridap/Gridap.jl/commit/0f99234156dd0174485ca83431de76aa3825584a)
- Extended `Assembler` and `MultiAssembler` to deal with several terms. See issue [#42](https://github.com/gridap/Gridap.jl/issues/42) and PR [#43](https://github.com/gridap/Gridap.jl/pull/43).
- `IdentityCellNumber`, an indexable cell number that simply returns the given index. Also efficient implementation of `reindex` for this type (i.e. do nothing). Available since commit [b6b4c32](https://github.com/gridap/Gridap.jl/commit/b6b4c32c8c4b826a41ba64c770ac8a1c394e16f0)
- Function `restrict` for restricting `CellField` and `CellBasis` objects to surfaces. Available since commit [e981f3c](https://github.com/gridap/Gridap.jl/commit/e981f3c221f3624cfc6764efa47f22652fc22b4f)
- `BoundaryTriangulation` an integration mesh used to integrate `CellField` and `CellBasis` objects restricted on a surface. Available since commit [e981f3c](https://github.com/gridap/Gridap.jl/commit/e981f3c221f3624cfc6764efa47f22652fc22b4f)
- `NonIterableCellMap`, a cell map that has iteration intentionally disabled. Available since commit [956a537](https://github.com/gridap/Gridap.jl/commit/956a5374db6c3b9546e85e0d4d49ae0560057565).
- `CompressedCellValue`, `CompressedCellArray`, and `CompressedCellMap`, as well as efficient versions of `apply`, `evaluate`, and `reindex` for these types. See PR [#41](https://github.com/gridap/Gridap.jl/pull/41) for more details.
- `NEWS.md` file (a changelog file)

### Changed
- Domains are now in [0,1] instead of [-1,1]. Quadratures and nodes arrays modified accordingly. Since commit [268dfe1](https://github.com/gridap/Gridap.jl/commit/268dfe12ef7d736fcd9ad0b9b256740aaf15b2e7).
- Changed the signature of `assemble`, `apply_constraints`, `apply_constraints_rows`, and `apply_constraints_cols` to support FE assembly of several terms, which  are integrated in different domains. The old API of `asseble` is still functional, but not for the `apply_constraints` et al. Since PR [#43](https://github.com/gridap/Gridap.jl/pull/43). Further changed in commit   [a335aed](https://github.com/gridap/Gridap.jl/commit/a335aede65c92a1f61f0ff0dbb0fb44cc20cf906).

### Fixed

- Bug in generation of the cellwise local to global DOF map for high order interpolations. Fixed via PR [#56](https://github.com/gridap/Gridap.jl/pull/56).
- Bug in numerical integration. There was a bug for computations where the number of cell DOFs was different from the number of integration points. Fixed via commit [0b3d4bf](https://github.com/gridap/Gridap.jl/commit/0b3d4bfadea48707c748fca0de65a51a598b6ca6)

## [0.2.0] - 2019-06-29

A changelog is not maintained for this version.

This version introduces the core finite element machinery for linear and non-linear problems,
single field and multi-field problems with terms integrated over the interior of the computational domain.

## [0.1.0] - 2019-05-20

A changelog is not maintained for this version.

This version is non functional. It is just a tag for registering the package.<|MERGE_RESOLUTION|>--- conflicted
+++ resolved
@@ -6,7 +6,6 @@
 
 ## Unreleased
 
-<<<<<<< HEAD
 ### Added
 - Implemented `RefinementRule` and `AdaptivityGlue`, which encode the mapping between the old and new cells in an adapted model. Since PR [#838](https://github.com/gridap/Gridap.jl/pull/838).
 - Implemented `AdaptedDiscreteModel` and `AdaptedTriangulation`, representing respectively a model and triangulation produced by adapting a parent model. This types mostly wrap around `DiscreteModel` and `Triangulation`, with some added features necessary to keep track of the adaptive hierarchy. Since PR [#838](https://github.com/gridap/Gridap.jl/pull/838).
@@ -15,10 +14,7 @@
 
 ### Fixed
 - Fixes to `array_cache(a::Table)`: Now does not use the `zero(T,N)` function, but instead creates new empty vector using the general allocator `Vector{T}(undef,N)`. This allows `Table` to work with complex composite types which don't have an easy `zero(T)` function defined. Since PR [#838](https://github.com/gridap/Gridap.jl/pull/838).
-=======
-### Fixed
 - Fixed a bug in function `collect_cell_matrix_and_vector`. Since PR [#849](https://github.com/gridap/Gridap.jl/pull/849)
->>>>>>> 10ab17d8
 
 ## [0.17.15] - 2022-11-10 
 

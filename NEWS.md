--- conflicted
+++ resolved
@@ -9,28 +9,27 @@
 
 ### Added
 
-<<<<<<< HEAD
 - Documentation and refactoring of `Gridap.Polynomials`. Since PR[#1072](https://github.com/gridap/Gridap.jl/pull/#1072).
 - Two new families of polynomial bases in addition to `Monomial`, `Legendre` (former `Jacobi`) and `ModalC0`: `Chebyshev` and `Bernstein`
 - `MonomialBasis` and `Q[Curl]GradMonomialBasis` have been generalized to `Legendre`, `Chebyshev` and `Bernstein` using the new `CartProdPolyBasis` and `CompWiseTensorPolyBasis` respectively.
 - `PCurlGradMonomialBasis` has been generalized to `Legendre` and `Chebyshev` using the new `RaviartThomasPolyBasis`.
 - New aliases and high level constructor for `CartProdPolyBasis` (former MonomialBasis): `MonomialBasis`, `LegendreBasis`, `ChebyshevBasis` and `BernsteinBasis`.
 - New high level constructors for Nedelec and Raviart-Thomas polynomial bases:
-    - Nedelec on simplex `PGradBasis(PT<:Polynomial, Val(D), order)`
-    - Nedelec on n-cubes `QGradBasis(PT<:Polynomial, Val(D), order)`
-    - Raviart on simplex `PCurlGradBasis(PT<:Polynomial, Val(D), order)`
-    - Raviart on n-cubes `QCurlGradBasis(PT<:Polynomial, Val(D), order)`
+  - Nedelec on simplex `PGradBasis(PT<:Polynomial, Val(D), order)`
+  - Nedelec on n-cubes `QGradBasis(PT<:Polynomial, Val(D), order)`
+  - Raviart on simplex `PCurlGradBasis(PT<:Polynomial, Val(D), order)`
+  - Raviart on n-cubes `QCurlGradBasis(PT<:Polynomial, Val(D), order)`
 - Added `BernsteinBasisOnSimplex` that implements Bernstein polynomials in barycentric coordinates, since PR[#1104](https://github.com/gridap/Gridap.jl/pull/#1104).
 - More documentation of `Gridap.ReferenceFEs`. Since PR[#1109](https://github.com/gridap/Gridap.jl/pull/#1109).
 
 - Some refactoring of `Gridap.TensorValues` to simplify maintenance and new implementations. Since PR[#1115](https://github.com/gridap/Gridap.jl/pull/#1115).
-    - Added `SkewSymTensorValue`: a new `<:MultiValue` 2nd order tensor type such that `transpose(s)==-s`.
-    - `congruent_prod`: new operation for 2nd order tensors: `a,b -> bᵀ⋅a⋅b` preserving symmetry of `a`.
-    - `component_basis` and `representatives_of_componentbasis_dual`: new APIs for `::MultiValue`s yielding bases of the vector space spanned by the independent components of a tensor type (1st method) and its dual space (2nd method).
-
-### Fixed
-
- - Fixed evaluation of `LinearCombinationDofVector` on vector of `<:Field`s (only impacts ModalC0 FEs and future moment based reffes)., since PR[#1105](https://github.com/gridap/Gridap.jl/pull/#1105).
+  - Added `SkewSymTensorValue`: a new `<:MultiValue` 2nd order tensor type such that `transpose(s)==-s`.
+  - `congruent_prod`: new operation for 2nd order tensors: `a,b -> bᵀ⋅a⋅b` preserving symmetry of `a`.
+  - `component_basis` and `representatives_of_componentbasis_dual`: new APIs for `::MultiValue`s yielding bases of the vector space spanned by the independent components of a tensor type (1st method) and its dual space (2nd method).
+
+### Fixed
+
+- Fixed evaluation of `LinearCombinationDofVector` on vector of `<:Field`s (only impacts ModalC0 FEs and future moment based reffes)., since PR[#1105](https://github.com/gridap/Gridap.jl/pull/#1105).
 
 ### Changed
 
@@ -51,7 +50,9 @@
 - `[P/Q][Curl]GradMonomialBasis{D}(args...)` in favor of `[...]GradBasis(Monomial, Val(D), args...)`
 - `NedelecPreBasisOnSimplex{D}(args...)` in favor of `NedelecPolyBasisOnSimplex(Val(D), args...)`
 - `JacobiPolynomialBasis{D}(args...)` in favor of `LegendreBasis(Val(D), args...)`
-=======
+
+### Added
+
 - Added support for star-patch integration, i.e patch integration with masked patch boundaries. Since PR[#1138](https://github.com/gridap/Gridap.jl/pull/1138).
 
 ### Fixed
@@ -78,7 +79,6 @@
 - Update `norm` function to be compatible with complex vectors and tensors. Since PR[#1118](https://github.com/gridap/Gridap.jl/pull/1118).
 - `AdaptivityGlue` can now deal with non-surjective n2o maps. Since PR[#1126](https://github.com/gridap/Gridap.jl/pull/1126).
 
->>>>>>> 7228ed3b
 
 ## [0.19.1] - 2025-06-11
 

--- conflicted
+++ resolved
@@ -4,13 +4,15 @@
 The format is based on [Keep a Changelog](https://keepachangelog.com/en/1.0.0/),
 and this project adheres to [Semantic Versioning](https://semver.org/spec/v2.0.0.html).
 
+## Unreleased
+
+### Added
+- Extra support for dual number propagation. Since PR [#653](https://github.com/gridap/Gridap.jl/pull/653)
+
 ## [0.17.8] - 2022-02-14
 
 ### Added
 - Support for periodic conditions in `CartesianDiscreteModel`s built from `cmin`, `cmax`. Since PR [#738](https://github.com/gridap/Gridap.jl/pull/738).
-<<<<<<< HEAD
-- Extra support for dual number propogation. Since PR [#653](https://github.com/gridap/Gridap.jl/pull/653)
-=======
 - Function `savepvd`. Since PR [#736](https://github.com/gridap/Gridap.jl/pull/736).
 - Support for passing `nothing` as the first argument of the `CartesianDiscreteModel` constructor to mimic the API of `GridapDistributed`. Since PR [#735](https://github.com/gridap/Gridap.jl/pull/735).
 
@@ -19,7 +21,6 @@
 - Bug in interpolation at arbitrary points. Since PR [#729](https://github.com/gridap/Gridap.jl/pull/729).
 - Bug in `reference_grid(TET)`. Since PR [#734](https://github.com/gridap/Gridap.jl/pull/734).
 - Bug in computation of Hessian with AD for multi-field. Since PR [#731](https://github.com/gridap/Gridap.jl/pull/731).
->>>>>>> 31b50874
 
 ## [0.17.7]- 2021-12-03
 

# Changelog

All notable changes to this project will be documented in this file.

The format is based on [Keep a Changelog](https://keepachangelog.com/en/1.0.0/),
and this project adheres to [Semantic Versioning](https://semver.org/spec/v2.0.0.html).

## [Unreleased]

### Fixed

- Fixed issue [#1188](https://github.com/gridap/Gridap.jl/issues/1188). Fix one() function for non-square tensors.

## [0.19.6] - 2025-10-17

### Added

- Added support for subdividing unstructured meshes to any level, including periodic ones. Since PR[#1143](https://github.com/gridap/Gridap.jl/pull/1143).
<<<<<<< HEAD
- Added the symmetric quadrature rules of Witherden and Vincent, correctness tests for all quadrature rules, and minor extensions to the interfaces of `Quadrature` and `Polytope`. Since PR[#1169](https://github.com/gridap/Gridap.jl/pull/1169).
  - Added the symmetric quadrature rules of Witherden and Vincent for tri/tet, quad/hex, wedge and pyramid.
  - Added `maxdegree(p::Polytope, name::QuadratureName)` to the interface of `Quadrature`.
  - Enriched the tests for quadratures by checking `tensor_product`, `duffy`, and `witherden_vincent` against exact integrals for monomials on the corresponding polytopes (tri/tet, quad/hex, wedge and pyramid, respectively). Other quadrature rules are compared against these tested ones.
  - Added `get_measure(p::Polytope, vertex_coords)` and `get_diameter(p::Polytope, vertex_coords)` to the interface of `Polytope`.

### Changed

- The default quadrature for simplices is now `witherden_vincent` until available, then `xiao_gimbuttas` until available, then `duffy`.

### Fixed

- Fixed `strang` quadrature of order 4 for triangles.
=======
- Added specific tags on dual numbers to allow for nested AD without perturbation confusion. Since PR[#1181](https://github.com/gridap/Gridap.jl/pull/1181) 

### Fixed

- Fixed issue [#1174](https://github.com/gridap/Gridap.jl/issues/1174). Since PR[#1175](https://github.com/gridap/Gridap.jl/pull/1175).
- Fixes the issue that a single CellField could not be passed to TrialFESpace constructor in cases where more than one tag was being passed to dirichlet_tags kw-arg argument. Since PR[#1177](https://github.com/gridap/Gridap.jl/pull/1177).
>>>>>>> fb5235b8

## [0.19.5] - 2025-09-19

### Added

- Added extension for `TikzPictures.jl`. Since PR[#1150](https://github.com/gridap/Gridap.jl/pull/1150).
- Added `eigen` function support for `TensorValue` objects. Fixes issue [#1156](https://github.com/gridap/Gridap.jl/issues/1156). Since PR[#1157](https://github.com/gridap/Gridap.jl/pull/1157).
- Added kwargs support for `isapprox` function on `MultiValue` objects. Since PR[1158](https://github.com/gridap/Gridap.jl/pull/1158)
- Misc improvements of `TensorValues` APIs and indexing methods. Since PR[#1162](https://github.com/gridap/Gridap.jl/pull/1162).
  - Indexing tensors using slices (`:`/`Colon()`), (static)vectors or arrays, ranges (`OneTo`, `SOneTo`), or mix of them.
  - Implemented `Base.keys` that relates to the array shape of the `MultiValue`
  - Constructors `MV(::[S/M]Array)` and `SA(::MultiValue)` for any types `MV<:MultiValue` and `SA<:[S/M]Array` for arguments for which the conversion via `convert` is possible.
- Added new way of doing AD for MultiField, where partials are computed separately for each field then merged together. Since PR[#1136](https://github.com/gridap/Gridap.jl/pull/1136).

## [0.19.4] - 2025-08-09

### Added

- Added low-level API `Arrays.invalidate_cache!(cache)` that forces the re-computation of values in `LazyArray` caches. Since PR[#1137](https://github.com/gridap/Gridap.jl/pull/1137).
- Added support for star-patch integration, i.e patch integration with masked patch boundaries. Since PR[#1138](https://github.com/gridap/Gridap.jl/pull/1138).
- Added compatibility for `DataStructures.jl` v0.19.0. Since PR[#1149](https://github.com/gridap/Gridap.jl/pull/1149).

### Changed

- Small modifications to `PolytopalQuadrature` to make it more flexible. Since PR[#1149](https://github.com/gridap/Gridap.jl/pull/1149).

### Fixed

- Fixes issue [#1119](https://github.com/gridap/Gridap.jl/issues/1119), allowing evaluation of `CellFields` on arbitrary points on periodic meshes. Since PR[#1139](https://github.com/gridap/Gridap.jl/pull/1139).

## [0.19.3] - 2025-07-15

### Fixed

- `MultiFieldFEBasisComponent` now supports addition and subtraction. Since PR[#1130](https://github.com/gridap/Gridap.jl/pull/1130).
- Fixed issues introduced in PR [#1130](https://github.com/gridap/Gridap.jl/pull/1130). Closes issue [#1131](https://github.com/gridap/Gridap.jl/issues/1131). Since PR [#1132](https://github.com/gridap/Gridap.jl/pull/1132).
- Removed method ambiguity in `Adaptivity.setup_edge_based_rrules`. Fixes issue [#1133](https://github.com/gridap/Gridap.jl/issues/1133). Since PR[#1135](https://github.com/gridap/Gridap.jl/pull/1135).

## [0.19.2] - 2025-07-08

### Added

- Added missing operations between `SkeletonPairs`. Since PR[#1122](https://github.com/gridap/Gridap.jl/pull/1122).
- Added bubble elements for simplex and cube-like polytopes. Since PR[#1124](https://github.com/gridap/Gridap.jl/pull/1124)

### Fixed

- Update `norm` function to be compatible with complex vectors and tensors. Since PR[#1118](https://github.com/gridap/Gridap.jl/pull/1118).
- `AdaptivityGlue` can now deal with non-surjective n2o maps. Since PR[#1126](https://github.com/gridap/Gridap.jl/pull/1126).

## [0.19.1] - 2025-06-11

### Fixed

- Minor bugfixes from v0.19. Since PR[#1111](https://github.com/gridap/Gridap.jl/pull/1111).

## [0.19.0] - 2025-06-10

### Added

- Support for polytopal meshes in 2D and 3D. New structures `PolytopalGridTopology`, `PolytopalGrid` and `PolytopalDiscreteModel`. Since PR[#1110](https://github.com/gridap/Gridap.jl/pull/1110).
- Support for non-overlapping triangulations. Both `BodyFittedTriangulation` and `BoundaryTriangulation` have been extended to support repeated face ids. In particular, the `FaceToCellGlue` has a new constructor. Since PR[#1110](https://github.com/gridap/Gridap.jl/pull/1110).
- Support for patch-wise integration and local solves. New structures `PatchTopology`, `PatchTriangulation` and `PatchAssembler` have been added. These structures allow for the integration, assembly and solution of local problems on (potentially overlapping) patches of the mesh. Since PR[#1110](https://github.com/gridap/Gridap.jl/pull/1110).
- Support for polynomial spaces on polytopal meshes. New structure `PolytopalFESpace` has been added. Since PR[#1110](https://github.com/gridap/Gridap.jl/pull/1110).
- With all of the above, we have support for hybrid non-conforming methods on polytopal meshes. Examples have been added for HDG and HHO in 2D and 3D. Since PR[#1110](https://github.com/gridap/Gridap.jl/pull/1110).

### Fixed

- The `tol` kwarg for `Interpolable` was unused. It is now used for the point-to-cell search, which was breaking for very small cell sizes. Since PR[#1106](https://github.com/gridap/Gridap.jl/pull/1106).

## [0.18.12] - 2025-04-19

### Added

- Added functionality to allow automatic differentiation of integrals with respect to evaluation positions xh where xh is a FEFunction. Since PR[#1095](https://github.com/gridap/Gridap.jl/pull/1095)

### Fixed

- Fix bug for issue [#927](https://github.com/gridap/Gridap.jl/issues/927), where Nedelec FE would not work on faces (Dc < Dp). Since PR[#1094](https://github.com/gridap/Gridap.jl/pull/1094).
- Added support to evaluate polynomial bases on dualized points. Since PR[#1100](https://github.com/gridap/Gridap.jl/pull/1100).

## [0.18.11] - 2025-04-01

### Added

- Added definition for `DiracDelta` with `Triangulation` argument. Since
  PR[#1087](https://github.com/gridap/Gridap.jl/pull/1087).

### Fixed

- Fixed the failure of hessian over sum/product two `Field`s or `CellField`s as
  reported in issue [#875](https://github.com/gridap/Gridap.jl/issues/875) by
  adding the relevant manual chain rules. Since
  PR[#1053](https://github.com/gridap/Gridap.jl/pull/1053).

### Changed

- Modified the `LinearStageOperator` struct to align it with the `NonlinearStageOperator`. Added `usx`, `ws` and `tx` as new fields in the struct. Since PR[#1089](https://github.com/gridap/Gridap.jl/pull/1089).
- Misc `TensorValues` improvements since PR [#1092](https://github.com/gridap/Gridap.jl/pull/1092).
    - `MultiValue`s can now be indexed by tuples of mixed `Integer` and `CartesianIndex`
    - Indexing in `MultiValue`s now performs bound checks, that can be disabled using `@inbounds` or Gridap's performance execution mode.
    - Make sure that the result of all operation (empty/zero tensor) of correctly promoted (element) type when applied to tensor(s) of length zero
    - An argument error is now thrown when calling `tr(::ThirdOrderTensorValue{A,B})` with `A!=B`

## [0.18.10] - 2025-03-04

### Added

- Added corresponding function `get_tangent_vector` to `get_normal_vector`. This method calculates the (unique up to sign) tangential unit vector to edges in 2D meshes, by rotating the normal (nx, ny) -> (ny, -nx). Since PR[#1071](https://github.com/gridap/Gridap.jl/pull/1071).

### Fixed

- Fixed autodiff-related issues [#661](https://github.com/gridap/Gridap.jl/issues/661), [#1052](https://github.com/gridap/Gridap.jl/issues/1052) and [#1085](https://github.com/gridap/Gridap.jl/issues/1085). Since PR[#1070](https://github.com/gridap/Gridap.jl/pull/1070).

### Changed

- `real` and `imag` functions now return a real TensorValue. Since PR[#1080](https://github.com/gridap/Gridap.jl/pull/1080).
- Refactor of automatic differentiation for multi-field spaces. Now there is a more consistent implementation covering all cases. Since PR[#1070](https://github.com/gridap/Gridap.jl/pull/1070).

## [0.18.9] - 2025-01-13

### Added

- Added AMR-related methods `mark` and `estimate` to `Adaptivity` module. Implemented Dorfler marking strategy. Since PR[#1063](https://github.com/gridap/Gridap.jl/pull/1063).

### Fixed

- BUG in `FineToCoarseFields.jl`. Since PR[#1074](https://github.com/gridap/Gridap.jl/pull/1074).

### Changed

- Low level optimisations to reduce allocations. `AffineMap` renamed to `AffineField`. New `AffineMap <: Map`, doing the same as `AffineField` without struct allocation. New `ConstantMap <: Map`, doing the same as `ConstantField` without struct allocation. Since PR[#1043](https://github.com/gridap/Gridap.jl/pull/1043).
- `ConstantFESpaces` can now be built on triangulations. Since PR[#1069](https://github.com/gridap/Gridap.jl/pull/1069)

## [0.18.8] - 2024-12-2

### Added

- Added get_dof_value_type for FESpacesWithLinearConstraints. Since PR[#1062](https://github.com/gridap/Gridap.jl/pull/1062).
- Added Xiao-Gimbutas quadratures for simplices. Since PR[#1058](https://github.com/gridap/Gridap.jl/pull/1058).
- Small improvements of the documentation of `Gridap.TensorValues`. Since PR[#1051](https://github.com/gridap/Gridap.jl/pull/1051).

### Fixed

- Fixed #974, an error when weak form is real but unknown vector is complex. Since PR[#1050](https://github.com/gridap/Gridap.jl/pull/1050).
- Fixed issue where barycentric refinement rule in 3D would not produce oriented meshes. Since PR[#1055](https://github.com/gridap/Gridap.jl/pull/1055).

### Changed

- Optimized MonomialBasis low-level functions. Since PR[#1059](https://github.com/gridap/Gridap.jl/pull/1059).

## [0.18.7] - 2024-10-8

### Added

- Added MacroFElements. These are defined as having the basis/dof-basis of a FESpace created on top of a RefinementRule. Since PR[#1024](https://github.com/gridap/Gridap.jl/pull/1024).
- Added Barycentric refinement rule in 2D and 3D. Added Simplexify refinement rule. Since PR[#1024](https://github.com/gridap/Gridap.jl/pull/1024).
- Added names to vector and tensor components in VTK exports, to avoid Paraview's automatic (sometimes wrong) guesses. See `TensorValues.indep_components_names`. Since PR[#1038](https://github.com/gridap/Gridap.jl/pull/1038).
- Misc improvements of the `TensorValues` module:  See `TensorValues.indep_components_names`. Since PR[#1040](https://github.com/gridap/Gridap.jl/pull/1040).
  - Documented all symbols exported by the module
  - Improved and added test for some API function of `MultiValue` (general `diag` of 2nd order tensors, fixed `convert` of 3rd order tensors to SArray, avoid unwanted fallback of `num_components` on `MultiValue` types with undefined dimensions, more autodiff tests, better `double_contraction` API (prevent invalid operation giving indexing errors and enable valid operations)).
  - Added a clear separation between the physical components access (`getindex`, `num_components`) and the numerical access to the stored independent components (`num_indep_components`, `indep_comp_getindex`) to enable using symmetric tensor types as unknown in FE Spaces.
  - Implemented automatic differentiation `gradient` and `laplacian` for second order tensor, and `divergence` for third order tensors.
  - Added `AbstractSymTensorValue`, an abstract type for second order symmetric tensors, and `SymTracelessTensorValue` (aliased to `QTensorValue`), a type for traceless symmetric tensors. `SymTensorValue` is now subtype of `AbstractSymTensorValue`.
  - A convergence test for Poisson problem of `QTensorValue` unknown field validates the implementation.
- Added support for benchmarking, through `PkgBenchmark.jl`. Since PR[#1039](https://github.com/gridap/Gridap.jl/pull/1039).
- Added code quality tests, through `Aqua.jl`. Since PR[#1039](https://github.com/gridap/Gridap.jl/pull/1039).

### Fixed

- Fixed constructor of RungeKutta with only one solver. Since PR[#999](https://github.com/gridap/Gridap.jl/pull/999).

### Changed

- Conforming FESpaces now keep track of their `CellConformity` info, within the `metadata` field. Since PR[#1042](https://github.com/gridap/Gridap.jl/pull/1042).

## [0.18.6] - 2024-08-29

### Fixed

- Improved performance of PR[#967](https://github.com/gridap/Gridap.jl/pull/967). Along the way, opened the door to Triangulations of different type in SkeletonTriangulation. Since PR[#1026](https://github.com/gridap/Gridap.jl/pull/1026).

## [0.18.5] - 2024-08-28

### Changed

- Misc changes required to support facet integration on non-conforming meshes. These changes do not involve methods of the public API. Since PR[#967](https://github.com/gridap/Gridap.jl/pull/967)

## [0.18.4] - 2024-08-09

### Changed

- Added WriteVTK kwargs to control the output encoding for vtk files. Since PR[#1016](https://github.com/gridap/Gridap.jl/pull/1016).

### Fixed

- Passing `kwargs` from `refine` to `simplexify` functions in Adaptivity. Since PR[#1015](https://github.com/gridap/Gridap.jl/pull/1015).
- Fixed `interpolate` for `ZeroMeanFESpace`. Since PR[#1020](https://github.com/gridap/Gridap.jl/pull/1020).
- Fixed `gather_free_and_dirichlet_values!` for `FESpaceWithConstantFixed`. Since PR[#1020](https://github.com/gridap/Gridap.jl/pull/1020).

## [0.18.3] - 2024-07-11

### Added

- Added more features to Adaptivity. Notably: 3D uniform edge-based refinement for HEX and TETs. Barycentric refinement for simplices. Simplexify as a new refinement strategy. Since PR[#1013](https://github.com/gridap/Gridap.jl/pull/1013).

- Define `GeneralPolytope` that represents general polytopes in 2 and 3 dimensions. Since PR[#1006](https://github.com/gridap/Gridap.jl/pull/1006).

### Changed

- Added local preferences for Gridap through `Preferences.jl`. The macro `@check` can now be activated/deactivated by using the local preference `execution_mode`. Since PR[#1014](https://github.com/gridap/Gridap.jl/pull/1014).

## [0.18.2] - 2024-05-02

### Fixed

- Bugfix in `get_face_dofs` for Nedelec GenericRefFE. Since PR[#1005](https://github.com/gridap/Gridap.jl/pull/1005).
- Ensure deterministic behavior for matrix assembly involving multiple domains. Since PR[#1004](https://github.com/gridap/Gridap.jl/pull/1004).

## [0.18.1] - 2024-04-12

### Changed

- Changed the sign of the residual in `TransientLinearFEOperator` to align with the conventions of `AffineFEOperator`. Since PR[#996](https://github.com/gridap/Gridap.jl/pull/996).

### Fixed

- Bugfix in `restrict_to_field` for `BlockMultiFieldStyle`. Since PR[#993](https://github.com/gridap/Gridap.jl/pull/993).

## [0.18.0] - 2024-04-12

### Breaking

- ODE module extensive refactor. Breaking changes! See docs and PR for details. Since PR[965](https://github.com/gridap/Gridap.jl/pull/965).
- Fixed name clash with `Statistics.mean`. Since PR[#988](https://github.com/gridap/Gridap.jl/pull/988).
- Deprecated `SubVector` in favor of Julia's `view`. Since PR[#989](https://github.com/gridap/Gridap.jl/pull/989).

### Added

- Added some missing API methods to `Assemblers` and `MultiField`. Since PR[#985](https://github.com/gridap/Gridap.jl/pull/985).

### Fixed

- Fix when evaluating `\circ` operator with `CellState`. Since PR[#987](https://github.com/gridap/Gridap.jl/pull/987).

## [0.17.23] - 2024-01-28

### Changed

- Changed how `symbolic_loop_matrix_vector!` loop works. Now it also takes account vector entries touched from matvecdata. Since PR[#975](https://github.com/gridap/Gridap.jl/pull/975).

## [0.17.22] - 2024-01-12

### Added

- Added `get_dof_to_node` and `get_dof_to_comp` for `LagrangianDofBasis`. Since PR[#964](https://github.com/gridap/Gridap.jl/pull/964).

### Changed

- Changed how `allocate_vector` works. Now it only allocates, instead of allocating+initialising to zero. Since PR[#963](https://github.com/gridap/Gridap.jl/pull/963).

### Fixed

- Fixed issue where `FineToCoarseField` would not work for vector-valued fields. Since PR[#970](https://github.com/gridap/Gridap.jl/pull/970).
- Fixed issue where `BlockSparseMatrixAssembler` would not work correctly when permuting variables. Since PR[#971](https://github.com/gridap/Gridap.jl/pull/971).

## [0.17.21] - 2023-12-04

### Added

- Implemented real/imag for VectorValues
- Explicit Runge-Kutta ODE Solvers. Since PR [#952](https://github.com/gridap/Gridap.jl/pull/952)
- Improved the methods `allocate_in_range` and `allocate_in_domain` with support for `BlockArrays` and distributed arrays. Since PR[#960](https://github.com/gridap/Gridap.jl/pull/960).

### Fixed

- `BlockMultiFieldStyle` available for `TransientMultiFieldFESpaces` since PR [#946](https://github.com/gridap/Gridap.jl/pull/946).
- When creating `DiscreteModelPortions`, some of the `FaceLabeling` arrays were being aliased. This caused issues when adding tags to distributed models in debug mode. Since PR [#956](https://github.com/gridap/Gridap.jl/pull/956).
- Function `add_entry!` was inconsistent for `AbstractMatrix` and `AbstractSparseMatrix`. Since PR[#959](https://github.com/gridap/Gridap.jl/pull/959).

## [0.17.20] - 2023-10-01

### Added

- Block assembly now generalised to work with `AbstractBlockArrays`, to include changes in GridapDistributed. Since PR [939](https://github.com/gridap/Gridap.jl/pull/939).
- Implici-Explicit Runge-Kutta ODE solvers. Since PR [#919](https://github.com/gridap/Gridap.jl/pull/919).

### Fixed

- Using Broadcasting(\circ) instead of \circ in one of the lazy_maps used to transform a coarse field into a fine field. Since PR [#938](https://github.com/gridap/Gridap.jl/pull/938).
- Better infinite norm computation in `Algebra._check_convergence`. Now works for any `AbstractArray` type, including `PVector`. Since PR [#940](https://github.com/gridap/Gridap.jl/pull/940).
- Updated Runge-Kutta solver. Since PR [#919](https://github.com/gridap/Gridap.jl/pull/919).

## [0.17.19] - 2023-08-23

### Fixed

- Reimplemented `DomainStyle` for `CellQuadrature` to fix breaking low-level Poisson tutorial. Since PR [#937](https://github.com/gridap/Gridap.jl/pull/937).

## [0.17.18] - 2023-08-15

### Added

- Jacobi polynomial bases. Since PR [#896](https://github.com/gridap/Gridap.jl/pull/896).
- Replaced newest vertex bisection mesh adaptation in
  `src/Geometry/NewestVertexBisection.jl` with appropriate changes to
  `src/Adaptivity/EdgeBasedRefinement.jl`. Since PR
  [#901](https://github.com/gridap/Gridap.jl/pull/901).
- When refining `DiscreteModels`, the `FaceLabeling` of the resulting `AdaptedDiscreteModel` will now correctly inhering the tags of the parent model. This has been made possible by the addition of the method `get_d_to_face_to_parent_face`. Since PR[#886](https://github.com/gridap/Gridap.jl/pull/886).
- Added support for mixed adaptivity (i.e coarsening and refining), as well as non-conforming adaptivity. Since PR[#886](https://github.com/gridap/Gridap.jl/pull/886).
- Added support for block assembly of FE systems. Two new types `BlockMultiFieldStyle` and `BlockSparseMatrixAssemblers` have been added. Since PR[#915](https://github.com/gridap/Gridap.jl/pull/915).

### Changed

- The API of `CellQuadrature` has now both data and integration domain styles as keyword arguments. Old signatures are deprecated. Since PR [#885](https://github.com/gridap/Gridap.jl/pull/885).

### Fixed

- ODE operators cache linear system at initial time or the time stored by the operator. Before, the linear system was cached at time `t = 0.0`, which cannot be done if the operator is not well-defined at `t = 0.0`. Since PR [#891](https://github.com/gridap/Gridap.jl/pull/891).
- Fixed the method `get_normal_vector` for `AdaptedTriangulation`. The method `get_facet_normal`
  was using default, it's now using the spetialized implementation for the underlying triangulation type.
  Since PR [#884](https://github.com/gridap/Gridap.jl/pull/884).
- Fixed `cell_dof_ids` for the case of vectorial `ConstantFESpace`. Since PR [#888](https://github.com/gridap/Gridap.jl/pull/888)
- Fixed generation of Modal C0 bases for Julia 1.9. Since PR [#918](https://github.com/gridap/Gridap.jl/pull/918).
- Fixed some edge cases for `change_domain` between `AdaptedTriangulations` where inneficient coordinate transformations would be applied between physical and reference domains. Since PR[#886](https://github.com/gridap/Gridap.jl/pull/886).
- Fixed: Domain limits can now be of any type (notably, floats) when refining `CartesianDiscreteModels`. Since PR[#886](https://github.com/gridap/Gridap.jl/pull/886).

## [0.17.17] - 2023-02-24

### Added

- Implemented `RefinementRule` and `AdaptivityGlue`, which encode the mapping between the old and new cells in an adapted model. Since PR [#838](https://github.com/gridap/Gridap.jl/pull/838).
- Implemented `AdaptedDiscreteModel` and `AdaptedTriangulation`, representing respectively a model and triangulation produced by adapting a parent model. This types mostly wrap around `DiscreteModel` and `Triangulation`, with some added features necessary to keep track of the adaptive hierarchy. Since PR [#838](https://github.com/gridap/Gridap.jl/pull/838).
- Implemented tools to be able to transfer `CellDatum`s back and forth between parent and child grids. These include changes to `change_domain` (which now takes the source `Triangulation` as argument) and a new type of `Measure` called `CompositeMeasure`, which allows the integration `Triangulation` to be different from the `Triangulation` of the resulting `DomainContribution`. To accommodate `CompositeMeasure`, `Measure` has been made abstract type and a `GenericMeasure` has been created to replace the old type. Since PR [#838](https://github.com/gridap/Gridap.jl/pull/838).
- For the fine-to-coarse transfer of `CellField`s, the new `FineToCoarseField` has been implemented. This new structure bundles several fields defined on the fine mesh to create a single field on the coarse mesh. To enable fast interpolation of this type of field, we have also implemented `FineToCoarseReferenceFE` and `FineToCoarseDofBasis`. Since PR [#838](https://github.com/gridap/Gridap.jl/pull/838).
- Implemented `CompositeQuadrature`, a quadrature for a cell that has been refined using a `RefinementRule`. Since PR [#838](https://github.com/gridap/Gridap.jl/pull/838).
- Implemented simple refinement strategies for Cartesian discrete models in 2&3D as well as Unstructured discrete models in 2D. The latter is implemented by red-green refinement. Since PR [#838](https://github.com/gridap/Gridap.jl/pull/838).
- Added optimization when calling `unique` for a `CompressedArray`. Since PR [#838](https://github.com/gridap/Gridap.jl/pull/838).
- Added support for changing domain between adapted triangulations in cases where the target triangulation is a view, a `BoundaryTriangulation` or a `SkeletonTriangulation`. Since PR [#868](https://github.com/gridap/Gridap.jl/pull/868).

### Fixed

- Using broadcasting through in `ODESolver` vector operations. Since PR [#860](https://github.com/gridap/Gridap.jl/pull/860)
- Fixes to `array_cache(a::Table)`: Now does not use the `zero(T,N)` function, but instead creates new empty vector using the general allocator `Vector{T}(undef,N)`. This allows `Table` to work with complex composite types which don't have an easy `zero(T)` function defined. Since PR [#838](https://github.com/gridap/Gridap.jl/pull/838).
- Added `get_metadata` to all the instances of `ReferenceFE`. This makes the abstract type more consistent, which is necessary for the new type `FineToCoarseReferenceFE`. Since PR [#838](https://github.com/gridap/Gridap.jl/pull/838).
- `ConstantFESpace` is now properly exported. Since PR [#872](https://github.com/gridap/Gridap.jl/pull/872).

## [0.17.16] - 2022-12-22

### Fixed

- Fixed a bug in function `collect_cell_matrix_and_vector`. Since PR [#849](https://github.com/gridap/Gridap.jl/pull/849)

## [0.17.15] - 2022-11-10

### Added

- `lastindex` for `MultiValue`s for consistent usage of `[end]` as per `length`. Since PR [#834](https://github.com/gridap/Gridap.jl/pull/834)
- BDM (Brezzi-Douglas-Marini) ReferenceFEs in PR [#823](https://github.com/gridap/Gridap.jl/pull/823)
- Implemented `ConstantFESpace`. This space allows, e.g., to impose the mean value of the pressure via an additional unknown/equation (a Lagrange multiplier). Since PR [#836](https://github.com/gridap/Gridap.jl/pull/836)
- Methods to construct `DiracDelta` at generic `Point`(s) in the domain. Since PR [#837](https://github.com/gridap/Gridap.jl/pull/837)
- some key missing `lastindex` and `end` tests belonging to PR [#834]. Since PR [#837](https://github.com/gridap/Gridap.jl/pull/837)
- `AbstractVector` support to weights and `Point`s of GenericQuadrature, in particular for `FillArray` usage. Since PR [#839](https://github.com/gridap/Gridap.jl/pull/839)
- Using the above generalization of `GenericQuadrature`, made the weights of quadrature of `DiracDelta` for generic points to be a `Fill` vector. Since PR [#839](https://github.com/gridap/Gridap.jl/pull/839)
- Optional keyword argument `T` to select the floating point precision for the numerical quadrature pipeline involving `Measure`, `CellQuadrature` and `Quadrature` functions. `T` defaults to `Float64` when not specified, so it doesn't involve any breaking changes in public API. Since PR [#840](https://github.com/gridap/Gridap.jl/pull/840)

## [0.17.14] - 2022-07-29

### Added

- Functionality to take gradient of functional involving integration (`DomainContribution`) over Skeleton faces, with respect to the degrees-of-freedom of `FEFunction`. The interface remains the same - `gradient(f,uh)`. Since PR [#797](https://github.com/gridap/Gridap.jl/pull/797)
- Extended the `MultiField` functional gradient (with respect to degrees-of-freedom of `MultiFieldFEFunction`) to functionals involving Skeleton integration. The interface remains the same `gradient(f,xh)`. Since PR [#799](https://github.com/gridap/Gridap.jl/pull/799)
- Functionality to take jacobian of functional involving integration (`DomainContribution`) over Skeleton faces (obtained from testing bilinear form with the whole set of test `fe_basis`), with respect to the degrees-of-freedom of `FEFunction`. The interface remains the same - `jacobian(f,uh)`. Since PR [#803](https://github.com/gridap/Gridap.jl/pull/803)
- A dummy tag for ForwardDiff configs being constructed in Gridap at `src/Arrays/Autodiff.jl` to fix issue [#805](https://github.com/gridap/Gridap.jl/issues/805). Since PR [#806](https://github.com/gridap/Gridap.jl/pull/806)

### Fixed

- The behavior of `gradient` for functionals involving operations of `CellFields` inside `mean` and `jump` terms of Skeleton Integration terms. Since PR [#800](https://github.com/gridap/Gridap.jl/pull/800)
- The behavior of `SkeletonCellFieldPair` at the Boundary integration terms. Since PR [#800](https://github.com/gridap/Gridap.jl/pull/800)
- `push_normal` for rectangular Jacobians. Since PR[#809](https://github.com/gridap/Gridap.jl/pull/809)
- Nedelec FEs with triangles. Since PR [#813](https://github.com/gridap/Gridap.jl/pull/813)
- `Gridap.jacobian` for Skeleton integration terms, in the case of general test basis where dim not same as trial basis. Since PR [#815](https://github.com/gridap/Gridap.jl/pull/815)

## [0.17.13] - 2022-05-31

### Added

- `KeyToValMap` lazy map that dynamically creates a `Dict` with the outputs of a function over an array of inputs. Since PR [#801](https://github.com/gridap/Gridap.jl/pull/801)
- `MappedDiscreteModel` and `MappedGrid`, which are geometrical models with one extra geo map in the physical space. Since PR [#801](https://github.com/gridap/Gridap.jl/pull/801)
- `GridWithFEMap`, which has a geometrical map defined by a FE function. Since PR [#801](https://github.com/gridap/Gridap.jl/pull/801)
- Vertex bisection algorithm for refinement of triangular meshes in 2D. Since PR [#733](https://github.com/gridap/Gridap.jl/pull/733)
- Generalized-α method for 1st order ODEs. Since PR [#781](https://github.com/gridap/Gridap.jl/pull/781)
- Implemented (generalised) ModalC0 Polynomial bases and reference FEs. Since PR [#777](https://github.com/gridap/Gridap.jl/pull/777)
- Serendipity reference FEs for any dimension and order. Since PR [#777](https://github.com/gridap/Gridap.jl/pull/777)

## [0.17.12] - 2022-03-24

### Fixed

- Bugs related with 2nd order derivatives. Since PR [#769](https://github.com/gridap/Gridap.jl/pull/769) and [#771](https://github.com/gridap/Gridap.jl/pull/771).

## [0.17.11] - 2022-03-16

### Fixed

- Miscellaneous bugs associated with empty meshes. Since PR [#765](https://github.com/gridap/Gridap.jl/pull/765) and [#766](https://github.com/gridap/Gridap.jl/pull/766).

## [0.17.10] - 2022-03-10

### Added

- Implemented addition/subtraction between a `TensorValue` and a `SymTensorValue`. Since PR [#755](https://github.com/gridap/Gridap.jl/pull/755).
- Nédélec elements on simplices (lowest order interpolation for the moment). Since PR [#758](https://github.com/gridap/Gridap.jl/pull/758).

### Fixed

- Restrict to the active model the evaluation of a FE function at arbitrary points. Since PR [#752](https://github.com/gridap/Gridap.jl/pull/752).
- Renamed `GridapODEs` to `ODEs`. Since PR [#756](https://github.com/gridap/Gridap.jl/pull/756)

## [0.17.9] - 2022-02-28

### Added

- Extra support for dual number propagation. Since PR [#653](https://github.com/gridap/Gridap.jl/pull/653)
- Added ODE tools to Gridap. [GridapODEs](https://github.com/gridap/GridapODEs.jl) has been merged into Gridap. Sice PR[#748](https://github.com/gridap/Gridap.jl/pull/748)

## [0.17.8] - 2022-02-14

### Added

- Support for periodic conditions in `CartesianDiscreteModel`s built from `cmin`, `cmax`. Since PR [#738](https://github.com/gridap/Gridap.jl/pull/738).
- Function `savepvd`. Since PR [#736](https://github.com/gridap/Gridap.jl/pull/736).
- Support for passing `nothing` as the first argument of the `CartesianDiscreteModel` constructor to mimic the API of `GridapDistributed`. Since PR [#735](https://github.com/gridap/Gridap.jl/pull/735).

### Fixed

- Bug in `SymTensorValue`. Since PR [#740](https://github.com/gridap/Gridap.jl/pull/740).
- Bug in interpolation at arbitrary points. Since PR [#729](https://github.com/gridap/Gridap.jl/pull/729).
- Bug in `reference_grid(TET)`. Since PR [#734](https://github.com/gridap/Gridap.jl/pull/734).
- Bug in computation of Hessian with AD for multi-field. Since PR [#731](https://github.com/gridap/Gridap.jl/pull/731).

## [0.17.7]- 2021-12-03

### Fixed

- Improving compile times by removing unnecessary `@inline` statements. Since PR [#726](https://github.com/gridap/Gridap.jl/pull/726).

### Added

- CellFE constructor now gets optional arguments and pass them down. Since PR [#728](https://github.com/gridap/Gridap.jl/pull/728).

## [0.17.6] - 2021-12-01

### Added

- Implemented `Base.unaliascopy(A::SubVector)`. Since PR [#715](https://github.com/gridap/Gridap.jl/pull/715).

### Fixed

- Bugfix in `Base.view(glue::FaceToFaceGlue,ids::AbstractArray)`. Since PR [#724](https://github.com/gridap/Gridap.jl/pull/724).

## [0.17.5] - 2021-11-08

### Added

- Hiding the creation of `FESolver` and `LinearFESolver` from user code. Since PR [#705](https://github.com/gridap/Gridap.jl/pull/705).

## [0.17.4] - 2021-10-27

### Fixed

- Using implementation of `pvtk_grid` provided in WriteVTK. Since PR [#699](https://github.com/gridap/Gridap.jl/pull/699).

## [0.17.3] - 2021-10-27

### Fixed

- Adding a newer version of WriteVTK in the [compat] section. Since PR [#698](https://github.com/gridap/Gridap.jl/pull/698).

## [0.17.2] - 2021-10-26

### Fixed

- AD with multi-field residuals with different num dofs per field. Since PR [#687](https://github.com/gridap/Gridap.jl/pull/687).

## [0.17.1] - 2021-10-26

### Fixed

- Laplacian `Δ` operator on unstructured linear grids for quantities defined in the reference space (i.e. shape functions in standard FEM). Since PR [#691](https://github.com/gridap/Gridap.jl/pull/691).
- Laplacian `Δ` operator on triangulations using `GridView` (e.g., when interpolating functions in a sub-domain or on the boundary). Since PR [#691](https://github.com/gridap/Gridap.jl/pull/691).
- Fixed typo in , function `solve! of `LinearSolvers.jl`. Since PR [#692](https://github.com/gridap/Gridap.jl/pull/692).

## [0.17.0] - 2021-10-22

### Added

- Aliases `Interior`, `Boundary`, `Skeleton`, and `Interface` for the `Triangulation`, `BoundaryTriangulation`, `SkeletonTriangulation`, and `InterfaceTriangulation` constructors. Since PR [#662](https://github.com/gridap/Gridap.jl/pull/662).
- Function `create_pvtk_file` for exporting results in `pvtu` format. Since PR [#685](https://github.com/gridap/Gridap.jl/pull/685).

### Changed

- Major refactoring in the `Triangulation` interface to properly support the solution of PDEs defined on domains of different dimension. The major change from the user perspective is that `Triangulation` objects can be used both to integrate the weak form (as before) but also to define FE spaces (except for unfitted triangulations obviously). It is still possible to define FE spaces from `DiscreteModels`, but it is safer and more idiomatic (closer to the math notation) to use `Triangulation` objects from now on. Since PR [#662](https://github.com/gridap/Gridap.jl/pull/662).
- Changes in assembly interface to allow optimization when assembling matrices and vectors simultaneously. Since PR [#685](https://github.com/gridap/Gridap.jl/pull/685).

### Removed

- `BoundaryDiscreteModel`, `RestrictedDiscreteMdeol`, `RestrictedTriangulation`, `TriangulationStyle`, `BackgroundTriangulation`, `SubTriangulation`, `get_cell_to_bgcell`, `get_cell_ref_map`, `get_background_triangulation`, and `have_compatible_domains`. Since PR [#662](https://github.com/gridap/Gridap.jl/pull/662).
- Functions `scale_entries!` and `fill_entries!`. Replaced by Julia functions `LinearAlgebra.rmul!` and `LinearAlgebra.fillstored!`. Since PR [#680](https://github.com/gridap/Gridap.jl/pull/680).

## [0.16.5] - 2021-09-08

### Added

- Implemented DIV operator for FE functions in RT space. Since PR [#650](https://github.com/gridap/Gridap.jl/pull/650).
- `GenericAssemblyStrategy`. Since PR [#655](https://github.com/gridap/Gridap.jl/pull/655).
- Additional high level API assembly functions. Since PR [#652](https://github.com/gridap/Gridap.jl/pull/652).

### Fixed

- Bug related with the release of ChainRulesCore version 1.3.1. Since [#654](https://github.com/gridap/Gridap.jl/pull/654).
- Inheritance relationship for DiscreteModelPortion. Since PR [#645](https://github.com/gridap/Gridap.jl/pull/645).
- Optimization to RT FEs. Since PR [#638](https://github.com/gridap/Gridap.jl/pull/638).
- Bug in boundary discrete model. Since PR [#651](https://github.com/gridap/Gridap.jl/pull/651).

## [0.16.4] - 2021-08-17

### Added

- Trait to CellQuadrature to support the evaluation of integrals on the reference domain. Since PR [#636](https://github.com/gridap/Gridap.jl/pull/636).
- Type `Interpolable` allowing to interpolate data from two independent meshes. Since PR [#632](https://github.com/gridap/Gridap.jl/pull/632).

## [0.16.3] - 2021-06-28

### Fixed

- Deactivating optimizations related with `MemoArray` since they are not reliable. Since PR [#624](https://github.com/gridap/Gridap.jl/pull/624).
- Bug related with `ArrayBlock`. Since PR [#623](https://github.com/gridap/Gridap.jl/pull/623).

## [0.16.2] - 2021-06-21

### Fixed

- Bug related with boundary integration caused by some optimization introduced in v0.16. Fixed via PR [#616](https://github.com/gridap/Gridap.jl/pull/616).

## [0.16.1] - 2021-06-04

### Fixed

- Bug for 1st order FE spaces in combination of 1st order models with periodic BCs. Since PR [#611](https://github.com/gridap/Gridap.jl/pull/611).

## [0.16.0] - 2021-06-04

### Added

- User API to select specific quadrature rules. Since PR [#578](https://github.com/gridap/Gridap.jl/pull/578).
- Experimental support for mixed dimensional PDEs. Since PR [#567](https://github.com/gridap/Gridap.jl/pull/567).
- Added `get_cell_dof_basis(model,cell_reffes,::Conformity)` and `get_cell_shapefuns(model,cell_reffes,::Conformity)`. Since PR [#579](https://github.com/gridap/Gridap.jl/pull/579).
- Implemented `get_cell_dof_basis` and `get_cell_shapefuns` for global RT FE spaces in a new file `DivConformingFESpaces.jl`. Since PR [#579](https://github.com/gridap/Gridap.jl/pull/579).
- Added support to allow evaluation of FE functions at arbitrary points. Since PR [#523](https://github.com/gridap/Gridap.jl/pull/523).
- Implemented `compute_cell_points_from_vector_of_points` to build `CellPoint` from a vector of points. Since PR [#523](https://github.com/gridap/Gridap.jl/pull/523).

### Changed

- Major refactoring in the handling of blocks (e.g. in multi-field and skeleton terms). The new code follows a much more simple approach based in the new type `ArrayBlock`. Since PR [#583](https://github.com/gridap/Gridap.jl/pull/583).
- The default quadrature rule for tets has changed. Since PR [#578](https://github.com/gridap/Gridap.jl/pull/578).
- Refactoring in `SparseMatrixAssembler` to make it more extensible and efficient. Since PR [#568](https://github.com/gridap/Gridap.jl/pull/568).
- Renamed `get_free_values` -> `get_free_dof_values`. Since PR [#567](https://github.com/gridap/Gridap.jl/pull/567).
- Renamed `get_dirichlet_values` -> `get_dirichlet_dof_values`. Since PR [#606](https://github.com/gridap/Gridap.jl/pull/606).
- Renamed `object` -> `value` the variable in `ConstantField`. Since PR [#606](https://github.com/gridap/Gridap.jl/pull/606).
- Miscellaneous changes in the FE assembly to allow the solution of mixed dimensional problems. Since PR [#567](https://github.com/gridap/Gridap.jl/pull/567).
- Renamed `get_cell_shapefuns` by `get_fe_basis`. Since PR [#579](https://github.com/gridap/Gridap.jl/pull/579).
- Renamed `get_cell_shapefuns_trial` by `get_trial_fe_basis`. Since PR [#579](https://github.com/gridap/Gridap.jl/pull/579).
- Renamed `get_cell_dof_basis` by `get_fe_dof_basis`. Since PR [#579](https://github.com/gridap/Gridap.jl/pull/579).
- Removed `conformity` optional keyword argument from `FESpace(::DiscreteModel,::CellFE; kwargs...)` constructor. Since PR [#579](https://github.com/gridap/Gridap.jl/pull/579).
- Replaced `CellFE(::AbstractArray{<:Field},::AbstractArray{<:ReferenceFE})` by `CellFE(::DiscreteModel,::AbstractArray{<:ReferenceFE},::Conformity)`. Since PR [#579](https://github.com/gridap/Gridap.jl/pull/579).

### Removed

- All code associated with with `BlockArrayCoo`. Since PR [#583](https://github.com/gridap/Gridap.jl/pull/583).
- Module `Gridap.Integration` has been deleted and its contents have been merged into `Gridap.ReferenceFEs` module.
- Types `SparseMatrixCSR` and `SymSparseMatrixCSR` have been moved to the registered package [`SparseMatricesCSR`](https://github.com/gridap/SparseMatricesCSR.jl). To use them simply add `SparseMatricesCSR` into your environment and type `using SparseMatricesCSR`. Since Since PR [#568](https://github.com/gridap/Gridap.jl/pull/568).
- Removed `PushForwardMap` and all code depending upon it. Since PR [#579](https://github.com/gridap/Gridap.jl/pull/579).

## [0.15.5] - 2021-05-25

### Added

- Differential operators `(∇+k)(u)`, `(∇+k)⋅u`, `(∇+k)×u`, `(∇+k)⊗u`, and `u⊗(∇+k)` for some `u::CellField` and `k::VectorValue`. Since PR [#597](https://github.com/gridap/Gridap.jl/pull/597).
- Definition of `u.*v` between instances of vector-valued `CellField` objects `u` and `v`. Also differential operators `∇.*u` and `(∇+k).*u`. Since PR [#597](https://github.com/gridap/Gridap.jl/pull/597).

## [0.15.4] - 2021-03-29

### Fixed

- Bug in `CartesianDiscreteModel` with periodic boundary conditions that shows up in Julia 1.6 but not in Julia 1.5. Since commit [da005cf](https://github.com/gridap/Gridap.jl/commit/da005cf4cde68617f92d76744e307798ef7e8340).

## [0.15.3] - 2021-03-16

### Added

- `get_cell_map` now returns array of `AffineMap` for linear grids of simplices. Needed to compute Laplacian operator, inverse maps etc. Since PR [#553](https://github.com/gridap/Gridap.jl/pull/553).

### Fixed

- Bug in `print_op_tree`. Since PR [#563](https://github.com/gridap/Gridap.jl/pull/563)

## [0.15.2] - 2021-03-08

### Added

- Method `inverse_map` for `AffineMap`. Since PR [#552](https://github.com/gridap/Gridap.jl/pull/552).
- Method `get_cell_points` for `CellDof`. Since PR [#551](https://github.com/gridap/Gridap.jl/pull/551).
- Evaluation of `MonomialBasis` objects at a single point. Since PR [#550](https://github.com/gridap/Gridap.jl/pull/550).
- `rand` function for `MultiValue` objects. Since PR [#530](https://github.com/gridap/Gridap.jl/pull/530).

### Fixed

- Bug in `return_value` for `Broadcasting(∇∇)`. Since PR [#554](https://github.com/gridap/Gridap.jl/pull/554).
- Bug in `dot` for third order tensors. Since PR [#544](https://github.com/gridap/Gridap.jl/pull/544).

## [0.15.1] - 2021-01-22

### Added

- Added support for Hessian and Laplacian operators. Only implemented for Finite Elements with an `AffineMap`. Since PR [#514](https://github.com/gridap/Gridap.jl/pull/514).

### Fixed

- Bug in `RestrictedDiscreteModel` for periodic boundary conditions. Since PR [#517](https://github.com/gridap/Gridap.jl/pull/517).
- Bug in `sum(a::LazyArray)` when `eltype(a) <: AbstractArray`. Since PR [#513](https://github.com/gridap/Gridap.jl/pull/513).

## [0.15.0] - 2020-12-14

This version is a major (backwards-incompatible) refactoring of the project which is not summarized here for the sake of brevity. Most of the functionality of v0.14.0 is available in v0.15.0, but possibly with a significantly different API. See [here](https://github.com/gridap/Tutorials/compare/v0.14.0...v0.15.0) the changes in the sources of the Gridap Tutorials between versions 0.14.0 and 0.15.0 to effectively see the major changes in the API.

## [0.14.2] - 2020-11-24

### Added

- Added additional tensor operations and new double contraction notation `⋅²`. Implemented a `zero` constructor for `ThirdOrderTensorValues` to allow integration of 3-tensors. Since PR [#415](https://github.com/gridap/Gridap.jl/pull/415/).

### Fixed

- Bug-fix for 32-bit Julia: Replace all occurrences of Int64 by Int. Since PR [#445](https://github.com/gridap/Gridap.jl/pull/445).
- Bug-fix for 32-bit Julia. Using inttype=Int keyword argument for JSON parsing. Since PR [#456](https://github.com/gridap/Gridap.jl/pull/456).

## [0.14.1] - 2020-09-17

### Added

- Added VectorWithEntryInserted and VectorWithEntryRemoved. Since PR [#401](https://github.com/gridap/Gridap.jl/pull/401/).
- Added missing get_constant_approach() getter to FESpaceWithConstantFixed. Since PR [#409](https://github.com/gridap/Gridap.jl/pull/409).

### Deprecated

- The name FESpaceWithLastDofRemoved has been deprecated in favor of its generalization FESpaceWithConstantFixed. Since PR [#396](https://github.com/gridap/Gridap.jl/pull/396) and PR [#404](https://github.com/gridap/Gridap.jl/pull/404).

## [0.14.0] - 2020-08-27

### Removed

- Support for Julia v1.0. Now, the minimum supported is Julia v1.3. Since PR [#376](https://github.com/gridap/Gridap.jl/pull/376/).

### Changed

- Major refactoring associated with the handling of elemental matrices and vectors in multi-field computations and also on the skeleton. Since PR [#376](https://github.com/gridap/Gridap.jl/pull/376/).
- First and second argument switch in `update_state_variables!` in order to have function-first style. Since PR [#376](https://github.com/gridap/Gridap.jl/pull/376/).
- Table struct has been generalized such that data and ptrs arrays can be of an arbitrary type extending AbstractArray. Since PR [#310](https://github.com/gridap/Gridap.jl/pull/310/)
- `interpolate, interpolate!, interpolate_dirichlet...` switched argument order to function first style. For instance `interpolate(u, V)` instead of `interpolate(V, u)`

### Added

- Allowing the construction of an `HomogeneousTrialFESpace` from a `TrialFESpace`. Since PR [#384](https://github.com/gridap/Gridap.jl/pull/384).
- Support for automatic differentiation of residuals and Jacobians in multi-field computations since PR [#383](https://github.com/gridap/Gridap.jl/pull/383/).
- New `FilterKernel` since PR [#379](https://github.com/gridap/Gridap.jl/pull/379/).

### Fixed

- Bug associated with boundary triangulation in 1D discrete models. Since PR [#393](https://github.com/gridap/Gridap.jl/pull/393).

## [0.13.4] - 2020-08-23

### Added

- New `FilteredCellArray` since PR [#372](https://github.com/gridap/Gridap.jl/pull/372/).

## [0.13.3] - 2020-08-12

### Added

- `Visualization.visualization_data` function that makes it easier to bring fields into
  visualization library friendly formats. Since PR [#354](https://github.com/gridap/Gridap.jl/pull/354).
- Gradient of a product binary operation (`*`) between a scalar and a field. Since PR [#340](https://github.com/gridap/Gridap.jl/pull/340).

## [0.13.2] - 2020-07-31

### Added

- Automatic differentiation of the Jacobian from a given residual and the Jacobian and the residual from a given energy. Not working at this moment on the Skeleton nor for multi-field (WIP), but yes for other cases.
  Now, the user can omit `jac` from `FETerm(res,jac,trian,quad)`, i.e. `FETerm(res,trian,quad)` and the Jacobian will be automatically generated. In addition, the user can write `FEEnergy(ener,trian,quad)` for a given `ener(uh)` function
  and the residual and the Jacobian will be automatically generated. Since PR [#338](https://github.com/gridap/Gridap.jl/pull/338/).

## [0.13.1] - 2020-07-24

### Fixed

- Bugs associated with the degenerated case of 0-length arrays. Since PR [#331](https://github.com/gridap/Gridap.jl/pull/331/) and [#332](https://github.com/gridap/Gridap.jl/pull/332/).

## [0.13.0] - 2020-07-23

### Added

- Automatic differentiation for symmetric gradient, i.e. `ε(u)` for a given vector-valued function `u`. Since PR [#327](https://github.com/gridap/Gridap.jl/pull/327/).
- Added missing SparseMatrixAssembler constructor for MultiFieldFESpaces. Since PR [#320](https://github.com/gridap/Gridap.jl/pull/320/).
- kw-argument `space` to `LagrangianRefFE` constructor in order to select the type of underlying polynomial space, i.e., `:Q`, `:S`, or `:P`. Since PR [#321](https://github.com/gridap/Gridap.jl/pull/321).

### Changed

- The meaning of `inward/outward` has slightly changed for `SkeletonCellBasis` objects. Now, by accessing to these properties a `ReducedSkeletonCellBasis` is returned, which allows to use the result in a more flexible way (in particular, the result can be used in a similar way than the result of `jump` or `mean`). Since PR [#317](https://github.com/gridap/Gridap.jl/pull/317).
- Major refactoring in `ReferenceFEs` module. Since PR [#319](https://github.com/gridap/Gridap.jl/pull/319) and [#321](https://github.com/gridap/Gridap.jl/pull/321). In particular:
  - `NodalReferenceFE` has been replaced by a new abstract type `LagrangianRefFE`.
  - `GenericNodalCartesianRefFE` has been replaced by `GenericLagrangianRefFE`.

### Removed

- Removals associated with the `ReferenceFEs` refactoring in PR [#319](https://github.com/gridap/Gridap.jl/pull/319):
  - Removed `QDiscRefFE` constructor. Use a standard `LagrangianRefFE` and `L2Conformity` instead.
  - Removed `PDiscRefFE` constructor. Use `LagrangianRefFE` constructor with the kw-argument `space=:P`.
  - Removed `CDLagrangianRefFE` constructor. Use a standard `LagrangianRefFE` and `CDConformity` instead.
  - Removed fields `face_own_dofs` and `face_own_dof_permutations` from `GenericRefFE`.
  - Removed struct `DiscRefFE`.

### Fixed

- Better handling of FE terms defined on empty triangulations. Since PR [#329](https://github.com/gridap/Gridap.jl/pull/329).
- Replaced `+=` by `add_entry!`. Since PR [#316](https://github.com/gridap/Gridap.jl/pull/316).
- Minor fix to let Vtk.jl support changes in Vtk 1.7.X versus 1.6.X. Since PR [#324](https://github.com/gridap/Gridap.jl/pull/324).

## [0.12.0] - 2020-07-07

### Added

- Added `SkeletonTriangulation` constructor in order to integrate, where a given interpolation is discontinuous. Since PR [#304](https://github.com/gridap/Gridap.jl/pull/304).
- New `ConformingFESpace` constructor. Since PR [#293](https://github.com/gridap/Gridap.jl/pull/293).
- Added `QDiscRefFE` constructor for `DiscRefFE`. Since PR [#293](https://github.com/gridap/Gridap.jl/pull/293).
- New `FESpace` constructor that takes an instance of `ReferenceFE`. Since PR [#294](https://github.com/gridap/Gridap.jl/pull/294).
- New `FESpace` constructor that takes an instance of `Conformity`. Since PR [#311](https://github.com/gridap/Gridap.jl/pull/311).
- New `CDLagrangianRefFE` struct, that provides a Lagrangian reference FE with different conformity per direction. Since PR [#299](https://github.com/gridap/Gridap.jl/pull/299).
- New `FESpace` method that takes a model and a `RefFE`. Since PR [#299](https://github.com/gridap/Gridap.jl/pull/299).
- Possibility to have 0 order in `DISC` directions of a `CDLagrangianRefFE`. Since PR [#308](https://github.com/gridap/Gridap.jl/pull/308).
- Added setindex! method for Reindexed. Since PR [#309](https://github.com/gridap/Gridap.jl/pull/309).

### Changed

- Changed the interfaces of `ReferenceFE` and `NodalReferenceFE` in relation of DOF ownership. Now function `get_face_own_dofs` and related ones are parametrized by a `Conformity` object. Since PR [#311](https://github.com/gridap/Gridap.jl/pull/311).
- The constructors `GenericRefFE`, `GenericNodalCartesianRefFE`, and `compute_conforming_cell_dofs` take an extra argument of type `Conformity`. Since PR [#311](https://github.com/gridap/Gridap.jl/pull/311).
- Renamed `PDiscRefFE` -> `DiscRefFE` struct keeping the name for constructor. Since PR [#293](https://github.com/gridap/Gridap.jl/pull/293).
- One of the `GradConformingFESpace` methods now more general `ConformingFESpace`. Since PR [#293](https://github.com/gridap/Gridap.jl/pull/293).
- `DivConformingFESpace` and `CurlConformingFESpace` constructors eliminated. Since PR [#293](https://github.com/gridap/Gridap.jl/pull/293).
- Extend table to support arbitrary vector types. Since PR [#310](https://github.com/gridap/Gridap.jl/pull/310).

### Fixed

- Construction of `VectorValue`, `TensorValue`, et al. objects from non-homogeneous arguments. This solves some problems associated with automatic differentiation. Since PR [#298](https://github.com/gridap/Gridap.jl/pull/298).
- `CDLagrangianRefFE` node ordering. Since PR [#305](https://github.com/gridap/Gridap.jl/pull/305).

## [0.11.2] - 2020-06-22

### Added

- Method `solve!(x,ls,op::AffineOperator,cache::Nothing,newmatrix)`. Since PR [#288](https://github.com/gridap/Gridap.jl/pull/288).

### Fixed

- Bug related with `WriteVTK` version 1.7. Fixed via PR [#287](https://github.com/gridap/Gridap.jl/pull/287).
- Bug in outer constructor of Table{...} for input arrays of abstract type. Fixed via PR [#285](https://github.com/gridap/Gridap.jl/pull/285).

## [0.11.1] - 2020-06-19

### Fixed

- Bug in the handling of caches in `NLSolver`. Fixed via PR [#283](https://github.com/gridap/Gridap.jl/pull/283).
- Bug that showed up when interpolating a FE function defined on an
  `ExtendedFESpace` onto a non-extended `FESpace`. Fixed via PR [#282](https://github.com/gridap/Gridap.jl/pull/282).

## [0.11.0] - 2020-06-16

### Added

- Operator `⊙` (\odot) as an alias of `inner`. Since PR [#239](https://github.com/gridap/Gridap.jl/pull/239).
- Operator `⊗` (\otimes) as an alias of `outer`. Since PR [#239](https://github.com/gridap/Gridap.jl/pull/239).
- Support for (symmetric) 4th order tensors. Since PR [#239](https://github.com/gridap/Gridap.jl/pull/239).
- Optimizations for symmetric 2nd order tensors. Since PR [#239](https://github.com/gridap/Gridap.jl/pull/239).
- Methods for `cross` function (aka `×` (\times)) to operate with `VectorValues`. Since PR [#280](https://github.com/gridap/Gridap.jl/pull/280).
- Interpolation is now supported also for multifield spaces. Since PR [#279](https://github.com/gridap/Gridap.jl/pull/279).

### Changed

- Major refactoring in the module `Gridap.TensorValues`.
  Since PR [#239](https://github.com/gridap/Gridap.jl/pull/239).
  **The following changes are likely to affect all users:**
  - The operator `*` is not allowed for expressing the dot product anymore. Use `LinearAlgebra.dot`
    function aka `⋅` (\cdot).
  - The syntax `∇*u` is not allowed anymore. Use `∇⋅u` instead.
  - Gridap re-exports `dot`, `⋅`, and other names from LinearAlgebra that are used
    often in Gridap code.
  - Function `n_components` is renamed to `num_components`.
- The `SingleFieldFESpace` interface has changed. The function `gather_free_and_dirichlet_values!`
  has been added as mandatory for all FE space implementations and the old function `gather_free_and_dirichlet_values`
  is now optional. Since PR [#279](https://github.com/gridap/Gridap.jl/pull/279).

## [0.10.4] - 2020-06-8

### Added

- Functions `create_vtk_file` and `createvtk`. Since PR [#273](https://github.com/gridap/Gridap.jl/pull/273).

## [0.10.3] - 2020-05-29

### Added

- Function `print_op_tree` to visualize lazy operation trees. Since PR [#270](https://github.com/gridap/Gridap.jl/pull/270).
- Exported `apply` and `reindex` from `Gridap` top level. Since PR [#270](https://github.com/gridap/Gridap.jl/pull/270).
- Extended support of `CartesianDiscreteModel` to models with periodic boundary conditions.
  PR [#266](https://github.com/gridap/Gridap.jl/pull/266).

### Deprecated

- Optional argument `map` for CartesianDescriptor converted to a key-word argument. Since PR [#266](https://github.com/gridap/Gridap.jl/pull/266).

### Fixed

- Fixed some methods of the `sparsecsr` generic function. Since PR [#262](https://github.com/gridap/Gridap.jl/pull/262).
- Fixed BUG in `findnz` function for `SparseMatrixCSR`. Since PR [#264](https://github.com/gridap/Gridap.jl/pull/264).
- Fixed `restrict(::AbstractArray,::TriangulationPortion)` for portions of triangulations extending `BoundaryTriangulation`. Since PR [#267](https://github.com/gridap/Gridap.jl/pull/267).

## [0.10.2] - 2020-05-21

### Added

- New key-word arguments `zeromean_trian` and `zeromean_quad` in the `FESpace` constructor. Since
  PR [#257](https://github.com/gridap/Gridap.jl/pull/257).
- New method `reindex(::Triangulation,indices)`. Since
  PR [#257](https://github.com/gridap/Gridap.jl/pull/257).
- New functions `get_face_to_face(::BoundaryTriangulation)` and `get_cell_around(::BoundaryTriangulation)`. Since
  PR [#256](https://github.com/gridap/Gridap.jl/pull/256).

## [0.10.1] - 2020-05-19

### Fixed

- Added missing implementation of `simplexify(SEGMENT)` and `simplexify(VERTEX)`. Since PR [#252](https://github.com/gridap/Gridap.jl/pull/252).

## [0.10.0] - 2020-05-14

### Added

- Extended support of `TriangulationPortion` to boundary and skeleton triangulations. Since PR [#249](https://github.com/gridap/Gridap.jl/pull/249).
- Added `FESpaceWithLinearConstraints`. Since PR [#247](https://github.com/gridap/Gridap.jl/pull/247).
- Added inner constructor to `CartesianDiscreteModel` allowing to build a model that represents a subgrid of
  a larger grid. Since PR [#245](https://github.com/gridap/Gridap.jl/pull/245).

### Changed

- The part associated with the imposition of constraints in the `FESpace` interface has changed slightly. Since PR [#247](https://github.com/gridap/Gridap.jl/pull/247).
- Simplified the signature of `zero_free_values(::FESpace)`. Since PR [#249](https://github.com/gridap/Gridap.jl/pull/249).
- Simplified the signature of `zero_initial_guess(op::NonlinearOperator)`. Since PR [#249](https://github.com/gridap/Gridap.jl/pull/249).
- Major refactoring in the `Assembler` interface.
  **Important change:** Now, assembly-related functions take the data returned by functions like
  `collect_cell_matrix` as it is. Example: the old user code `assemble_matrix(assembler,collect_cell_matrix(du,dv,terms)...)`
  now is written simply as `assemble_matrix(assembler,collect_cell_matrix(du,dv,terms))`, i.e., the unpack of the last argument is not
  used anymore. In addition, with the new assembler interface, it is possible to customize the assembly process
  via a so-called `AssemblerStrategy` object. Since PR [#249](https://github.com/gridap/Gridap.jl/pull/249).
- Change the types of the sizes and partition fields of CartesianDescriptor to tuples instead of points.
  Since PR [#246](https://github.com/gridap/Gridap.jl/pull/246).

## [0.9.2] - 2020-04-26

### Added

- Automatic differentiation of manufactured solutions. Since PR [#236](https://github.com/gridap/Gridap.jl/pull/236).

## [0.9.1] - 2020-04-20

### Added

- Function `cell_measure`. Since PR [#234](https://github.com/gridap/Gridap.jl/pull/234).

### Fixed

- Several bugs associated with `ExtendedFESpace`. In particular, we have fixed a bug that showed up when combining `ZeroMeanFESpace` and `ExtendedFESpace`. Since PR [#234](https://github.com/gridap/Gridap.jl/pull/234).

## [0.9.0] - 2020-04-18

### Added

- Function `HomogeneousTrialFESpace`. Since PR [#226](https://github.com/gridap/Gridap.jl/pull/226).
- Function `lazy_append` in order to lazily append two objects (implemented for `AbstractVector`, `Triangulation`, and `CellQuadrature`). Since PR [#220](https://github.com/gridap/Gridap.jl/pull/220).
- Support for FE spaces with DOFs defined in the physical space. Since PR [#216](https://github.com/gridap/Gridap.jl/pull/216) and [#218](https://github.com/gridap/Gridap.jl/pull/218).

### Changed

- Replaced `non_linear` -> `nonlinear` and `NonLinear` -> `Nonlinear`. Since PR [#223](https://github.com/gridap/Gridap.jl/pull/223).
- The `FESpace` interface has slightly changed, mainly the return type of functions `get_cell_basis` and `get_cell_dof_basis.`. Since PR [#216](https://github.com/gridap/Gridap.jl/pull/216) and [#218](https://github.com/gridap/Gridap.jl/pull/218).

### Fixed

- Bug that showed up in multi-field computations when some field had no contribution to the rhs vector. Since [#229](https://github.com/gridap/Gridap.jl/pull/229).
- Bug in gradient operator in the void part of `ExtendedFESpace` objects. Since PR [#219](https://github.com/gridap/Gridap.jl/pull/219).
- Bug in jumps of quantities restricted to `InterfaceTriangulation` objects. Since PR [#215](https://github.com/gridap/Gridap.jl/pull/215).

## [0.8.0] - 2020-03-17

### Added

- Support for surface-coupled multi-physics. See [`SurfaceCouplingTests.jl`](https://github.com/gridap/Gridap.jl/blob/master/test/GridapTests/SurfaceCouplingTests.jl) for further details. Since PR [#209](https://github.com/gridap/Gridap.jl/pull/209).
- Support for constitutive laws with state / historical variables. See [`IsotropicDamageTests.jl`](https://github.com/gridap/Gridap.jl/blob/master/test/GridapTests/IsotropicDamageTests.jl) for further details. Since PR [#208](https://github.com/gridap/Gridap.jl/pull/208).
- Curl-conforming reference FE `NedelecRefFE` and corresponding FE space constructor since PR [#199](https://github.com/gridap/Gridap.jl/pull/199).
- New constructors `AffineFETermFromCellMatVec` and `FETermFromCellJacRes` that provides full control in the definition of cell matrices and vectors. Since PR [#191](https://github.com/gridap/Gridap.jl/pull/191).
- Support for simultaneous integration of matrices and vectors. Since PR [#191](https://github.com/gridap/Gridap.jl/pull/191).

### Changed

- Renaming NonLinear to Nonlinear since it is one word and it is not consistent with style
- The definition of interpolation order in Raviart-Thomas and Nédélec reference FEs has changed. Now, the divergence of functions in the Raviart-Thomas space of order `k` belongs to `P_k` or `Q_k` depending on the underlying polytope. Idem for Nédelec, but using the curl instead of the divergence. Since PR [#212](https://github.com/gridap/Gridap.jl/pull/212).

- The order in which test and trial spaces are written in the code has changed and also the other in the arguments of functions defining bi-linear and linear forms, and weak residuals and Jacobians. **This affects everybody that is using Gridap, even the most basic users**. Now, we write the trial space before the test one in all methods taking two spaces in their arguments. E.g., we have changed `AffineFEOperator(V,U,terms...)` to `AffineFEOperator(U,V,terms...)`, where `U` is the trial and `V` is the test space. For functions defining weak forms, now we have: The new signatures for bi-linear and a linear forms are `a(u,v)`, `l(v)`, where `u` is a trial function and `v` is a test one. For weak Jacobians and residuals `jac(u,du,v)` and `res(u,v)`, where `u` is the (trial) function in which we evaluate these quantities, `du` is the direction in which we evaluate the Jacobian and `v` is a test function. Since PR [#195](https://github.com/gridap/Gridap.jl/pull/195) and PR [#197](https://github.com/gridap/Gridap.jl/pull/197).

- The part related with the application of constraints in the `FESpace` interface has changed. Since PR [#191](https://github.com/gridap/Gridap.jl/pull/191).

### Fixed

- Bug in 1d Cartesian grids. Since PR [#192](https://github.com/gridap/Gridap.jl/pull/192).

## [0.7.1] - 2020-02-18

### Added

- New `DirichletFESpace` that can be used to compute matrices and vectors associated with the Dirichlet DOFs. Since commit [972afcc](https://github.com/gridap/Gridap.jl/commit/972afcc6dd8e024a7daeebd160a9dabe44ff5921)

## [0.7.0] - 2020-02-13

This version is a major refactoring of the project which is not summarized here for the sake of brevity. Most of the functionality of v0.6.0 is available in v0.7.0, but with a possibly slightly different API. See [here](https://github.com/gridap/Tutorials/compare/v0.6.0...v0.7.0) the changes in the sources of the Gridap Tutorials between versions 0.6.0 and 0.7.0 to effectively see the major changes in the API.

## [0.6.0] - 2020-01-24

### Added

- New `GenericRefFE`. Since commit [876ef1e](https://github.com/gridap/Gridap.jl/commit/c3c9010177432b8f07aaecf4a0baa4b93876ef1e)
- New `NedelecRefFE` constructor that generates Nedelec FEs of arbitrary order in 2D and 3D on hex. Since commit [876ef1e](https://github.com/gridap/Gridap.jl/commit/c3c9010177432b8f07aaecf4a0baa4b93876ef1e)
- New keyword argument `map` in the constructor of `CartesianModel`, which allows one to transform the original domain, by default [0,1]^d to a new domain through a homeomorphic map. Since commit [30cc4bc](https://github.com/gridap/Gridap.jl/commit/1c51b18f7e21c4915c0b379585dc5d98130cc4bc)
- New keyword argument `map` in the constructor of `CartesianGrid` and a new `map` attribute in this structure, since commit [30cc4bc](https://github.com/gridap/Gridap.jl/commit/1c51b18f7e21c4915c0b379585dc5d98130cc4bc)
- `CartesianGridPoints` has new attribute `map` since commit [30cc4bc](https://github.com/gridap/Gridap.jl/commit/1c51b18f7e21c4915c0b379585dc5d98130cc4bc)
- Added [`SparseMatricesCSR`](https://github.com/gridap/SparseMatricesCSR.jl) support to `SparseMatrixAssembler` and `MultiSparseMatrixAssembler` in [PR #118](https://github.com/gridap/Gridap.jl/pull/118#).

### Changed

- The `RaviartThomasRefFE` has now been replaced by `GenericRefFE`, and the constructor for Raviart-Thomas FEs is called `RTRefFE`. Since commit [876ef1e](https://github.com/gridap/Gridap.jl/commit/c3c9010177432b8f07aaecf4a0baa4b93876ef1e)
- The default map in the `CartesianModel` constructor is [0,1]^d instead of [-1,1]^d, since commit [30cc4bc](https://github.com/gridap/Gridap.jl/commit/1c51b18f7e21c4915c0b379585dc5d98130cc4bc)
- `CartesianGrid` has attribute `map` since commit [30cc4bc](https://github.com/gridap/Gridap.jl/commit/1c51b18f7e21c4915c0b379585dc5d98130cc4bc)

## [0.5.2] - 2019-10-22

### Fixed

- Incompatibility problem with `TensorValues` version 0.3.5. Via commit [3c0682a](https://github.com/gridap/Gridap.jl/commit/3c0682a84250e17086457ca3a90a49d9bce133d0).

## [0.5.1] - 2019-10-03

### Added

- Pretty printing for the types most exposed to users. Since PR [#109](https://github.com/gridap/Gridap.jl/pull/109).

### Fixed

- Bug related to `ZeroMeanFESpace`. Via PR [#111](https://github.com/gridap/Gridap.jl/pull/111).

## [0.5.0] - 2019-09-27

### Added

- Added a high level constructor, namely `FESpace`, to create different types of FE spaces. See issue [#100](https://github.com/gridap/Gridap.jl/issues/100) for more details. Since PR [#102](https://github.com/gridap/Gridap.jl/pull/102).
- Added `ZeroMeanFESpace` to construct FE spaces whose functions have zero mean value. Since PR [#102](https://github.com/gridap/Gridap.jl/pull/102).
- Added Hdiv FE space using Raviart-Thomas reference FEs in [34bfa34](https://github.com/gridap/Gridap.jl/commit/34bfa344efd1bc6a5d3c5993d9639259ed21671a)
- Added the corresponding DOF basis for Raviart-Thomas reference FEs for interpolation of fields [60b9021](https://github.com/gridap/Gridap.jl/commit/60b9021b6d4b5e66a9ec4fe2067aa8278f8ccb52)
- Added an arbitrary order div-conforming Raviart-Thomas reference FE of arbitrary order on quads in commit
  [60b9021](https://github.com/gridap/Gridap.jl/commit/60b9021b6d4b5e66a9ec4fe2067aa8278f8ccb52)
- Now, the `tags` argument is optional when constructing `SkeletonTriangulation` and `BoundaryTriangulation` objects from a `DiscreteModel`. Since commit [e6424a3](https://github.com/gridap/Gridap.jl/commit/e6424a304feb38547241e86de07a821e26344a7e).
- Added `mean` operator for quantities restricted to a `SkeletonTriangulation`. Since commit [83798b4](https://github.com/gridap/Gridap.jl/commit/83798b4f38aaf482b968ffd0359eb75c79a21385).
- Extended `NormalVector` to `SkeletonTriangulations`. Since commit [5fb8487](https://github.com/gridap/Gridap.jl/commit/5fb84871128c4388559cc5052d9ff00f0be19462).
- Now, `TrialFESpaces` can be constructed from values instead of functions if the corresponding Dirichlet conditions are constant. Since commit [bae237e](https://github.com/gridap/Gridap.jl/commit/bae237e881db6569622f3559f82bcc3999560526).
- Added the possibility of adding new tags to a `FaceLabels` object via the function `add_tag_from_tags!` and using it to construct FE spaces. Since commit [e9dfac4](https://github.com/gridap/Gridap.jl/commit/e9dfac4489047c0b7e1c62507f4335e9fc76dfd8).
- Added `BackslashSolver` to facilitate the usage in Gridap of the build-in Julia backslash linear solver. Since commit [8e3a9b7](https://github.com/gridap/Gridap.jl/commit/8e3a9b71c64b032c5a572a7ef696f4cbf875190b).
- Added `NLSolver` to facilitate the usage in Gridap of the non-linear solvers available in the official Julia package `NLsolve`. Introduced in commit [e5a933f](https://github.com/gridap/Gridap.jl/commit/e5a933f3093faea221a50bdd796d7f02113ed52c) as `JuliaNLSolver`. Renamed to `NLSolver` in PR [#108](https://github.com/gridap/Gridap.jl/pull/108).

### Changed

- The Signature of `solve!` for `NumericalSetup` objects. The argument for the system matrix has been removed. The information about the matrix is already in the `NumericalSetup` object. Since commit [ac212d3](https://github.com/gridap/Gridap.jl/commit/ac212d30205700a919a37f9abf9dac6cbde03e38).
- The signature of `solve!(::FEFunction,::FESolver,::FEOperator)`. Before it was used as `cache = solve!(uh,solver,op)`, now it is used as `uh, cache = solve!(uh,solver,op)`. Since PR [#102](https://github.com/gridap/Gridap.jl/pull/102).
- Previous ConformingFESpace constructor is H1ConformingFESpace since [34bfa34](https://github.com/gridap/Gridap.jl/commit/34bfa344efd1bc6a5d3c5993d9639259ed21671a)

### Deprecated

- `JuliaNLSolver`. Renamed to `NLSolver`. Since PR [#108](https://github.com/gridap/Gridap.jl/pull/108).
- Key-word argument `order` in `CellQuadrature` constructor. Renamed to `degree`. Since PR [#108](https://github.com/gridap/Gridap.jl/pull/108).

### Fixed

- Bug in `@law` macro for more than one `FEBasis` arguments. Solved via PR [#104](https://github.com/gridap/Gridap.jl/pull/104).
- Bug in `NonlinearFEOperator` constructor with default assembler in multi-field computations. Solved via PR [#104](https://github.com/gridap/Gridap.jl/pull/104).
- Bug in `NormalVector` for non-Cartesian grids. Solved via PR [#98](https://github.com/gridap/Gridap.jl/pull/98).

## [0.4.0] - 2019-09-07

### Added

- Added support to high order simplicial Lagrangian finite elements. Since commit [cbefe9b](https://github.com/gridap/Gridap.jl/commit/cbefe9bbea83d00e7f6ccbef50396ddc7dc49b80).
- Now the built-in simplicial grids are oriented. Since commit [cbefe9b](https://github.com/gridap/Gridap.jl/commit/cbefe9bbea83d00e7f6ccbef50396ddc7dc49b80).
- Added binary operations between `FEFunction` and `Number`, and `FEBasis` and `Number`. Since PR [#88](https://github.com/gridap/Gridap.jl/pull/88).
- Added `PDiscRefFE`, `DiscFESpace`, and `ConstrainedFESpace`. Since PR [#88](https://github.com/gridap/Gridap.jl/pull/88).
- Now its possible to pass a `CellNumber` or an `Array` of numbers into a constitutive law. Useful to identify which is the material of the current Gauss point in multi-material problems. Since commit [62cb2c3](https://github.com/gridap/Gridap.jl/commit/62cb2c354e2a09c556324a4fe9861329989299f4).
- `LinearFESolver` is now optional for solving a `LinearFEOperator`. Since commit [5c1caa8](https://github.com/gridap/Gridap.jl/commit/5c1caa8c92b260db72f5902e778ec5c0eb88728b).
- `Assembler` is now optional to build `FEOperator` objects. Since commit [b1bf517](https://github.com/gridap/Gridap.jl/commit/b1bf5172955b940f6b3c9d027bd4a839c6486199).
- Binary operations between `Function` and `FEFunction`. Since commit [a7f22f5](https://github.com/gridap/Gridap.jl/commit/a7f22f5ac1f45d9e8f53906472257aa582726e87).
- Extended constructions of `CLagrangianFESpace` and `DLagrangianFESpace`. `diritags` and `dirimasks` are now optional. `diritags` can now be also a vector of `String`. Since commit [776b402](https://github.com/gridap/Gridap.jl/commit/776b40238365f145037fc5e490600bf5b45434ef).
- Added `div`, `curl`, and `trace` operators. Since commit [5a0f322](https://github.com/gridap/Gridap.jl/commit/5a0f322c5b938f12e26e9c0a7c9361aa649e014f).
- Macro `@law` to facilitate the definition of constitutive laws. Since commit [30b67f2](https://github.com/gridap/Gridap.jl/commit/30b67f29009b872944be94486dc4a1b0134a0a60).
- Definition of linear forms `b(v) = inner(v, f)` directly from a function `f`. Since commit [bb42847](https://github.com/gridap/Gridap.jl/commit/bb42847c702a99b9b5f2c2d922fbe4c95b23f646)
- Serialization and de-serialization of `DiscreteModel` objects into and from `json` format. Since PR [#76](https://github.com/gridap/Gridap.jl/pull/76).
- Support for boundary integration (e.g., Neumann BCs) for multi-field computations. Since PR [#75](https://github.com/gridap/Gridap.jl/pull/75).

### Changed

- Signature of `LagrangianRefFE` constructor. Since commit [529c764](https://github.com/gridap/Gridap.jl/commit/529c7646a531db6910a00f04a925dadec3a50b7c).

### Fixed

- Bug in `LinearFETerm` for multi-field computations. Fixed via commit [2b957d1](https://github.com/gridap/Gridap.jl/commit/2b957d1b3a9a9a4396075801d8c837f6aff921c8).
- Bug in `MultiCellArray` constructor. Fixed via commit [bbc3b1c](https://github.com/gridap/Gridap.jl/commit/bbc3b1c91752f8efa978731cb90c6198dc0e5227).
- Bug in binary operations between FEFunction and FEBasis. Fixed via commit [aa49689](https://github.com/gridap/Gridap.jl/commit/aa49689be2a8dc14e052a6409c8348f492b52b3e).

## [0.3.0] - 2019-08-06

### Added

- `CurlGradMonomialBasis` spanning the polynomial space needed for RT elements on n-cubes.
- `CLagrangianFESpace` and `DLagrangianFESpace` types providing an efficient implementation for continuous and discontinuous Lagrangian FE spaces respectively. In contrast to `ConfirmingFESpace`, the new types allow to select which are the components that are actually prescribed on the Dirichlet boundary. Since PR [#64](https://github.com/gridap/Gridap.jl/pull/64).
- `simplexify` function to convert `Grid` and `DiscreteModel` objects made of n-cubes to the corresponding counterparts made of n-simplices. Since PR [#62](https://github.com/gridap/Gridap.jl/pull/62).
- Duffy transformation based integration for n-simplices of arbitrary dimension. Since PR [#61](https://github.com/gridap/Gridap.jl/pull/61).
- `NormalVector` to construct the outward normal vector to a given `BoundaryTriangulation`. Since PR [#60](https://github.com/gridap/Gridap.jl/pull/60).
- Support for tensor-valued FE computations. Since PR [#57](https://github.com/gridap/Gridap.jl/pull/57).
- Support for integration on the skeleton of the mesh. This includes `SkeletonTriangulation`, an integration mesh for the skeleton, `restrict` function is extended to restrict to the skeleton, `jump` function to compute jumps of `CellFields` and `CellBasis` restricted to the skeleton, extension of `FETerms` to allow integration on the skeleton. See PR [#47](https://github.com/gridap/Gridap.jl/pull/47)
- Support for Robin boundary conditions. Since commit [946054a](https://github.com/gridap/Gridap.jl/commit/946054a028e658afa87c7a7c71e973957a2c4877)
- Support for Neumann boundary conditions. Since commit [4dcd16f](https://github.com/gridap/Gridap.jl/commit/4dcd16fbff9edf66fb66efb748ef01901c20a4aa)
- `FETerm` and `AffineFETerm` abstract types and several concrete implementations. They allow to deal with problems whose weak form has terms integrated over different geometrical entities. `NonlinearFEOperator` and `LinearFEOperator` can be constructed using several terms. Since commit [0f99234](https://github.com/gridap/Gridap.jl/commit/0f99234156dd0174485ca83431de76aa3825584a)
- Extended `Assembler` and `MultiAssembler` to deal with several terms. See issue [#42](https://github.com/gridap/Gridap.jl/issues/42) and PR [#43](https://github.com/gridap/Gridap.jl/pull/43).
- `IdentityCellNumber`, an indexable cell number that simply returns the given index. Also efficient implementation of `reindex` for this type (i.e. do nothing). Available since commit [b6b4c32](https://github.com/gridap/Gridap.jl/commit/b6b4c32c8c4b826a41ba64c770ac8a1c394e16f0)
- Function `restrict` for restricting `CellField` and `CellBasis` objects to surfaces. Available since commit [e981f3c](https://github.com/gridap/Gridap.jl/commit/e981f3c221f3624cfc6764efa47f22652fc22b4f)
- `BoundaryTriangulation` an integration mesh used to integrate `CellField` and `CellBasis` objects restricted on a surface. Available since commit [e981f3c](https://github.com/gridap/Gridap.jl/commit/e981f3c221f3624cfc6764efa47f22652fc22b4f)
- `NonIterableCellMap`, a cell map that has iteration intentionally disabled. Available since commit [956a537](https://github.com/gridap/Gridap.jl/commit/956a5374db6c3b9546e85e0d4d49ae0560057565).
- `CompressedCellValue`, `CompressedCellArray`, and `CompressedCellMap`, as well as efficient versions of `apply`, `evaluate`, and `reindex` for these types. See PR [#41](https://github.com/gridap/Gridap.jl/pull/41) for more details.
- `NEWS.md` file (a changelog file)

### Changed

- Domains are now in [0,1] instead of [-1,1]. Quadratures and nodes arrays modified accordingly. Since commit [268dfe1](https://github.com/gridap/Gridap.jl/commit/268dfe12ef7d736fcd9ad0b9b256740aaf15b2e7).
- Changed the signature of `assemble`, `apply_constraints`, `apply_constraints_rows`, and `apply_constraints_cols` to support FE assembly of several terms, which are integrated in different domains. The old API of `asseble` is still functional, but not for the `apply_constraints` et al. Since PR [#43](https://github.com/gridap/Gridap.jl/pull/43). Further changed in commit [a335aed](https://github.com/gridap/Gridap.jl/commit/a335aede65c92a1f61f0ff0dbb0fb44cc20cf906).

### Fixed

- Bug in generation of the cellwise local to global DOF map for high order interpolations. Fixed via PR [#56](https://github.com/gridap/Gridap.jl/pull/56).
- Bug in numerical integration. There was a bug for computations where the number of cell DOFs was different from the number of integration points. Fixed via commit [0b3d4bf](https://github.com/gridap/Gridap.jl/commit/0b3d4bfadea48707c748fca0de65a51a598b6ca6)

## [0.2.0] - 2019-06-29

A changelog is not maintained for this version.

This version introduces the core finite element machinery for linear and non-linear problems,
single field and multi-field problems with terms integrated over the interior of the computational domain.

## [0.1.0] - 2019-05-20

A changelog is not maintained for this version.

This version is non functional. It is just a tag for registering the package.<|MERGE_RESOLUTION|>--- conflicted
+++ resolved
@@ -7,16 +7,8 @@
 
 ## [Unreleased]
 
-### Fixed
-
-- Fixed issue [#1188](https://github.com/gridap/Gridap.jl/issues/1188). Fix one() function for non-square tensors.
-
-## [0.19.6] - 2025-10-17
-
-### Added
-
-- Added support for subdividing unstructured meshes to any level, including periodic ones. Since PR[#1143](https://github.com/gridap/Gridap.jl/pull/1143).
-<<<<<<< HEAD
+### Added
+
 - Added the symmetric quadrature rules of Witherden and Vincent, correctness tests for all quadrature rules, and minor extensions to the interfaces of `Quadrature` and `Polytope`. Since PR[#1169](https://github.com/gridap/Gridap.jl/pull/1169).
   - Added the symmetric quadrature rules of Witherden and Vincent for tri/tet, quad/hex, wedge and pyramid.
   - Added `maxdegree(p::Polytope, name::QuadratureName)` to the interface of `Quadrature`.
@@ -25,19 +17,24 @@
 
 ### Changed
 
-- The default quadrature for simplices is now `witherden_vincent` until available, then `xiao_gimbuttas` until available, then `duffy`.
-
-### Fixed
-
-- Fixed `strang` quadrature of order 4 for triangles.
-=======
-- Added specific tags on dual numbers to allow for nested AD without perturbation confusion. Since PR[#1181](https://github.com/gridap/Gridap.jl/pull/1181) 
+- Added specific tags on dual numbers to allow for nested AD without perturbation confusion. Since PR[#1181](https://github.com/gridap/Gridap.jl/pull/1181).
+- The default quadrature for simplices is now `witherden_vincent` until available, then `xiao_gimbuttas` until available, then `duffy`. Since PR[#1169](https://github.com/gridap/Gridap.jl/pull/1169).
+
+### Fixed
+
+- Fixed issue [#1188](https://github.com/gridap/Gridap.jl/issues/1188). Fix one() function for non-square tensors.
+- Fixed `strang` quadrature of order 4 for triangles. Since PR[#1169](https://github.com/gridap/Gridap.jl/pull/1169).
+
+## [0.19.6] - 2025-10-17
+
+### Added
+
+- Added support for subdividing unstructured meshes to any level, including periodic ones. Since PR[#1143](https://github.com/gridap/Gridap.jl/pull/1143).
 
 ### Fixed
 
 - Fixed issue [#1174](https://github.com/gridap/Gridap.jl/issues/1174). Since PR[#1175](https://github.com/gridap/Gridap.jl/pull/1175).
 - Fixes the issue that a single CellField could not be passed to TrialFESpace constructor in cases where more than one tag was being passed to dirichlet_tags kw-arg argument. Since PR[#1177](https://github.com/gridap/Gridap.jl/pull/1177).
->>>>>>> fb5235b8
 
 ## [0.19.5] - 2025-09-19
 

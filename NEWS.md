--- conflicted
+++ resolved
@@ -7,11 +7,10 @@
 
 ## Unreleased
 
-<<<<<<< HEAD
 ### Added
 
 - Implemented real/imag for VectorValues
-=======
+
 ### Fixed
 
 - `BlockMultiFieldStyle` available for `TransientMultiFieldFESpaces` since PR [#946](https://github.com/gridap/Gridap.jl/pull/946).
@@ -28,7 +27,6 @@
 - Using Broadcasting(\circ) instead of \circ in one of the lazy_maps used to transform a coarse field into a fine field. Since PR [#938](https://github.com/gridap/Gridap.jl/pull/938).
 - Better infinite norm computation in `Algebra._check_convergence`. Now works for any `AbstractArray` type, including `PVector`. Since PR [#940](https://github.com/gridap/Gridap.jl/pull/940).
 - Updated Runge-Kutta solver. Since PR [#919](https://github.com/gridap/Gridap.jl/pull/919).
->>>>>>> 8ebe6242
 
 ## [0.17.19] - 2023-08-23
 

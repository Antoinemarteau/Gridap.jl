# Changelog
All notable changes to this project will be documented in this file.

The format is based on [Keep a Changelog](https://keepachangelog.com/en/1.0.0/),
and this project adheres to [Semantic Versioning](https://semver.org/spec/v2.0.0.html).

## [Unreleased]

### Added
 - Extended support of `CartesianDiscreteModel` to models with periodic boundary conditions.
 PR [#266](https://github.com/gridap/Gridap.jl/pull/266).

### Deprecated
 - Optional argument `map` for CartesianDescriptor converted to a key-word argument. Since PR [#266](https://github.com/gridap/Gridap.jl/pull/266).
 
### Fixed
 - Fixed some methods of the `sparsecsr` generic function. Since PR [#262](https://github.com/gridap/Gridap.jl/pull/262).
<<<<<<< HEAD
 - Fixed `restrict(::AbstractArray,::TriangulationPortion)` for portions of triangulations extending `BoundaryTriangulation`. Since PR [#267](https://github.com/gridap/Gridap.jl/pull/267).
=======
 - Fixed BUG in `findnz` function for `SparseMatrixCSR`. Since PR [#264](https://github.com/gridap/Gridap.jl/pull/264).
>>>>>>> 1fde6966

## [0.10.2] - 2020-5-21

### Added

 - New key-word arguments `zeromean_trian` and `zeromean_quad` in the `FESpace` constructor. Since
 PR [#257](https://github.com/gridap/Gridap.jl/pull/257).
 - New method `reindex(::Triangulation,indices)`. Since
 PR [#257](https://github.com/gridap/Gridap.jl/pull/257).
 - New functions `get_face_to_face(::BoundaryTriangulation)` and `get_cell_around(::BoundaryTriangulation)`. Since
 PR [#256](https://github.com/gridap/Gridap.jl/pull/256).

## [0.10.1] - 2020-5-19

### Fixed

  - Added missing implementation of `simplexify(SEGMENT)` and `simplexify(VERTEX)`. Since PR [#252](https://github.com/gridap/Gridap.jl/pull/252).

## [0.10.0] - 2020-5-14

### Added

  - Extended support of `TriangulationPortion` to boundary and skeleton triangulations.  Since PR [#249](https://github.com/gridap/Gridap.jl/pull/249).
  - Added `FESpaceWithLinearConstraints`. Since PR [#247](https://github.com/gridap/Gridap.jl/pull/247).
  - Added inner constructor to `CartesianDiscreteModel` allowing to build a model that represents a subgrid of
    a larger grid. Since PR [#245](https://github.com/gridap/Gridap.jl/pull/245).

### Changed

  - The part associated with the imposition of constraints in the `FESpace` interface has changed slightly. Since PR [#247](https://github.com/gridap/Gridap.jl/pull/247).
  - Simplified the signature of `zero_free_values(::FESpace)`. Since PR [#249](https://github.com/gridap/Gridap.jl/pull/249).
  - Simplified the signature of `zero_initial_guess(op::NonlinearOperator)`. Since PR [#249](https://github.com/gridap/Gridap.jl/pull/249).
  - Major refactoring in the `Assembler` interface.
    **Important change:** Now, assembly-related functions take the data returned by functions like
    `collect_cell_matrix` as it is. Example: the old user code `assemble_matrix(assembler,collect_cell_matrix(du,dv,terms)...)`
    now is written simply as `assemble_matrix(assembler,collect_cell_matrix(du,dv,terms))`, i.e., the unpack of the last argument is not
    used anymore.  In addition, with the new assembler interface, it is possible to customize the assembly process
    via a so-called `AssemblerStrategy` object. Since PR [#249](https://github.com/gridap/Gridap.jl/pull/249).
  - Change the types of the sizes and partition fields of CartesianDescriptor to tuples instead of points.
    Since PR [#246](https://github.com/gridap/Gridap.jl/pull/246).

## [0.9.2] - 2020-4-26

### Added

  - Automatic differentiation of manufactured solutions. Since PR [#236](https://github.com/gridap/Gridap.jl/pull/236).

## [0.9.1] - 2020-4-20

### Added

  - Function `cell_measure`. Since PR [#234](https://github.com/gridap/Gridap.jl/pull/234).

### Fixed

  - Several bugs associated with `ExtendedFESpace`. In particular, we have fixed a bug that showed up when combining `ZeroMeanFESpace` and `ExtendedFESpace`. Since PR [#234](https://github.com/gridap/Gridap.jl/pull/234).

## [0.9.0] - 2020-4-18

### Added

  - Function `HomogeneousTrialFESpace`. Since PR [#226](https://github.com/gridap/Gridap.jl/pull/226).
  - Function `lazy_append` in order to lazily append two objects (implemented for `AbstractVector`, `Triangulation`, and `CellQuadrature`).  Since PR [#220](https://github.com/gridap/Gridap.jl/pull/220).
  - Support for FE spaces with DOFs defined in the physical space. Since PR [#216](https://github.com/gridap/Gridap.jl/pull/216) and [#218](https://github.com/gridap/Gridap.jl/pull/218).

### Changed

  - Replaced `non_linear` -> `nonlinear` and `NonLinear` -> `Nonlinear`. Since PR [#223](https://github.com/gridap/Gridap.jl/pull/223).
  - The `FESpace` interface has slightly changed, mainly the return type of functions `get_cell_basis` and `get_cell_dof_basis.`. Since PR [#216](https://github.com/gridap/Gridap.jl/pull/216) and [#218](https://github.com/gridap/Gridap.jl/pull/218).

### Fixed

- Bug that showed up in multi-field computations when some field had no contribution to the rhs vector. Since [#229](https://github.com/gridap/Gridap.jl/pull/229).
- Bug in gradient operator in the void part of `ExtendedFESpace` objects. Since PR [#219](https://github.com/gridap/Gridap.jl/pull/219).
- Bug in jumps of quantities restricted to `InterfaceTriangulation` objects.  Since PR [#215](https://github.com/gridap/Gridap.jl/pull/215).

## [0.8.0] - 2020-3-17

### Added

- Support for surface-coupled multi-physics. See [`SurfaceCouplingTests.jl`](https://github.com/gridap/Gridap.jl/blob/master/test/GridapTests/SurfaceCouplingTests.jl) for further details. Since PR [#209](https://github.com/gridap/Gridap.jl/pull/209).
- Support for constitutive laws with state / historical variables. See [`IsotropicDamageTests.jl`](https://github.com/gridap/Gridap.jl/blob/master/test/GridapTests/IsotropicDamageTests.jl) for further details. Since PR [#208](https://github.com/gridap/Gridap.jl/pull/208).
- Curl-conforming reference FE `NedelecRefFE` and corresponding FE space constructor since PR [#199](https://github.com/gridap/Gridap.jl/pull/199).
- New constructors `AffineFETermFromCellMatVec` and `FETermFromCellJacRes` that provides full control in the definition of cell matrices and vectors. Since PR [#191](https://github.com/gridap/Gridap.jl/pull/191).
- Support for simultaneous integration of matrices and vectors. Since PR [#191](https://github.com/gridap/Gridap.jl/pull/191).

### Changed

- Renaming NonLinear to Nonlinear since it is one word and it is not consistent with style
- The definition of interpolation order in Raviart-Thomas and Nédélec reference FEs has changed. Now, the divergence of functions in the Raviart-Thomas space of order `k` belongs to `P_k` or `Q_k` depending on the underlying polytope. Idem for Nédelec, but using the curl instead of the divergence. Since PR [#212](https://github.com/gridap/Gridap.jl/pull/212).

- The order in which test and trial spaces are written in the code has changed and also the other in the arguments of functions defining bi-linear and linear forms, and weak residuals and Jacobians. **This affects everybody that is using Gridap, even the most basic users**. Now, we write the trial space before the test one in all methods taking two spaces in their arguments.  E.g., we have changed `AffineFEOperator(V,U,terms...)` to `AffineFEOperator(U,V,terms...)`, where `U` is the trial and `V` is the test space. For functions defining weak forms, now we have: The new signatures for bi-linear and a linear forms are `a(u,v)`, `l(v)`, where `u` is a trial function and `v` is a test one. For weak Jacobians and residuals `jac(u,du,v)` and `res(u,v)`, where `u` is the (trial) function in which we evaluate these quantities, `du` is the direction in which we evaluate the Jacobian and `v` is a test function. Since PR [#195](https://github.com/gridap/Gridap.jl/pull/195) and PR [#197](https://github.com/gridap/Gridap.jl/pull/197).

- The part related with the application of constraints in the `FESpace` interface has changed. Since PR [#191](https://github.com/gridap/Gridap.jl/pull/191).

### Fixed

- Bug in 1d Cartesian grids. Since PR [#192](https://github.com/gridap/Gridap.jl/pull/192).

## [0.7.1] - 2020-02-18

### Added

- New `DirichletFESpace` that can be used to compute matrices and vectors associated with the Dirichlet DOFs. Since commit [972afcc](https://github.com/gridap/Gridap.jl/commit/972afcc6dd8e024a7daeebd160a9dabe44ff5921)

## [0.7.0] - 2020-02-13

This version is a major refactoring of the project which is not summarized here for the sake of brevity. Most of the functionality of v0.6.0 is available in v0.7.0, but with a possibly slightly different API. See [here](https://github.com/gridap/Tutorials/compare/v0.6.0...v0.7.0) the changes in the sources of the Gridap Tutorials between versions 0.6.0 and 0.7.0 to effectively see the major changes in the API.

## [0.6.0] - 2020-01-24
### Added
- New `GenericRefFE`. Since commit [876ef1e](https://github.com/gridap/Gridap.jl/commit/c3c9010177432b8f07aaecf4a0baa4b93876ef1e)
- New `NedelecRefFE` constructor that generates Nedelec FEs of arbitrary order in 2D and 3D on hex. Since commit [876ef1e](https://github.com/gridap/Gridap.jl/commit/c3c9010177432b8f07aaecf4a0baa4b93876ef1e)
- New keyword argument `map` in the constructor of `CartesianModel`, which allows one to transform the original domain, by defaut [0,1]^d to a new domain through a homeomorphic map. Since commit [30cc4bc](https://github.com/gridap/Gridap.jl/commit/1c51b18f7e21c4915c0b379585dc5d98130cc4bc)
- New keyword argument `map` in the constructor of `CartesianGrid` and a new `map` attribute in this structure, since commit [30cc4bc](https://github.com/gridap/Gridap.jl/commit/1c51b18f7e21c4915c0b379585dc5d98130cc4bc)
- `CartesianGridPoints` has new attribute `map` since commit [30cc4bc](https://github.com/gridap/Gridap.jl/commit/1c51b18f7e21c4915c0b379585dc5d98130cc4bc)
- Added [`SparseMatricesCSR`](https://github.com/gridap/SparseMatricesCSR.jl) support to `SparseMatrixAssembler` and `MultiSparseMatrixAssembler` in [PR #118](https://github.com/gridap/Gridap.jl/pull/118#).

### Changed
- The `RaviartThomasRefFE` has now been replaced by `GenericRefFE`, and the constructor for Raviart-Thomas FEs is called `RTRefFE`. Since commit [876ef1e](https://github.com/gridap/Gridap.jl/commit/c3c9010177432b8f07aaecf4a0baa4b93876ef1e)
- The default map in the `CartesianModel` constructor is [0,1]^d instead of [-1,1]^d, since commit [30cc4bc](https://github.com/gridap/Gridap.jl/commit/1c51b18f7e21c4915c0b379585dc5d98130cc4bc)
- `CartesianGrid` has attribute `map` since commit [30cc4bc](https://github.com/gridap/Gridap.jl/commit/1c51b18f7e21c4915c0b379585dc5d98130cc4bc)

## [0.5.2] - 2019-10-22
### Fixed
- Incompatibility problem with `TensorValues` version 0.3.5. Via commit [3c0682a](https://github.com/gridap/Gridap.jl/commit/3c0682a84250e17086457ca3a90a49d9bce133d0).


## [0.5.1] - 2019-10-03
### Added
- Pretty printing for the types most exposed to users. Since PR [#109](https://github.com/gridap/Gridap.jl/pull/109).
### Fixed
- Bug related to `ZeroMeanFESpace`. Via PR [#111](https://github.com/gridap/Gridap.jl/pull/111).

## [0.5.0] - 2019-09-27

### Added
- Added a high level constructor, namely `FESpace`, to create different types of FE spaces. See issue [#100](https://github.com/gridap/Gridap.jl/issues/100) for more details. Since PR [#102](https://github.com/gridap/Gridap.jl/pull/102).
- Added `ZeroMeanFESpace` to construct FE spaces whose functions have zero mean value. Since PR [#102](https://github.com/gridap/Gridap.jl/pull/102).
- Added Hdiv FE space using Raviart-Thomas reference FEs in [34bfa34](https://github.com/gridap/Gridap.jl/commit/34bfa344efd1bc6a5d3c5993d9639259ed21671a)
- Added the corresponding DOF basis for Raviart-Thomas reference FEs for interpolation of fields [60b9021](https://github.com/gridap/Gridap.jl/commit/60b9021b6d4b5e66a9ec4fe2067aa8278f8ccb52)
- Added an arbitrary order div-conforming Raviart-Thomas reference FE of arbitrary order on quads in commit
[60b9021](https://github.com/gridap/Gridap.jl/commit/60b9021b6d4b5e66a9ec4fe2067aa8278f8ccb52)
- Now, the `tags` argument is optional when constucting `SkeletonTriangulation` and `BoundaryTriangulation` objects from a `DiscreteModel`. Since commit [e6424a3](https://github.com/gridap/Gridap.jl/commit/e6424a304feb38547241e86de07a821e26344a7e).
- Added `mean` operator for quantities restricted to a `SkeletonTriangulation`. Since commit [83798b4](https://github.com/gridap/Gridap.jl/commit/83798b4f38aaf482b968ffd0359eb75c79a21385).
- Extended `NormalVector` to `SkeletonTriangulations`. Since commit [5fb8487](https://github.com/gridap/Gridap.jl/commit/5fb84871128c4388559cc5052d9ff00f0be19462).
- Now, `TrialFESpaces` can be constructed from values instead of functions if the corresponding Dirichlet conditions are constant. Since commit [bae237e](https://github.com/gridap/Gridap.jl/commit/bae237e881db6569622f3559f82bcc3999560526).
- Added the possibility of adding new tags to a `FaceLabels` object via the function `add_tag_from_tags!` and using it to construct FE spaces. Since commit [e9dfac4](https://github.com/gridap/Gridap.jl/commit/e9dfac4489047c0b7e1c62507f4335e9fc76dfd8).
- Added `BackslashSolver` to facilitate the usage in Gridap of the build-in Julia backslash linear solver. Since commit [8e3a9b7](https://github.com/gridap/Gridap.jl/commit/8e3a9b71c64b032c5a572a7ef696f4cbf875190b).
- Added `NLSolver` to facilitat the usage in Gridap of the non-linear solvers available in the official Julia package `NLsolve`. Introduced in commit [e5a933f](https://github.com/gridap/Gridap.jl/commit/e5a933f3093faea221a50bdd796d7f02113ed52c) as `JuliaNLSolver`. Renamed to `NLSolver` in  PR [#108](https://github.com/gridap/Gridap.jl/pull/108).

### Changed
- The Signature of `solve!` for `NumericalSetup` objects. The argument for the system matrix has been removed. The information about the matrix is already in the `NumericalSetup` object. Since commit  [ac212d3](https://github.com/gridap/Gridap.jl/commit/ac212d30205700a919a37f9abf9dac6cbde03e38).
- The signature of `solve!(::FEFunction,::FESolver,::FEOperator)`. Before it was used as `cache = solve!(uh,solver,op)`, now it is used as `uh, cache = solve!(uh,solver,op)`. Since PR [#102](https://github.com/gridap/Gridap.jl/pull/102).
- Previous ConformingFESpace constructor is H1ConformingFESpace since [34bfa34](https://github.com/gridap/Gridap.jl/commit/34bfa344efd1bc6a5d3c5993d9639259ed21671a)

### Deprecated
- `JuliaNLSolver`. Renamed to  `NLSolver`. Since PR [#108](https://github.com/gridap/Gridap.jl/pull/108).
- Key-word argument `order` in `CellQuadrature` constructor.  Renamed to `degree`. Since PR [#108](https://github.com/gridap/Gridap.jl/pull/108).

### Fixed
- Bug in `@law` macro for more than one `FEBasis` arguments. Solved via PR [#104](https://github.com/gridap/Gridap.jl/pull/104).
- Bug in `NonlinearFEOperator` constructor with default assembler in multi-field computations. Solved via PR [#104](https://github.com/gridap/Gridap.jl/pull/104).
- Bug in `NormalVector` for non-Cartesian grids. Solved via PR [#98](https://github.com/gridap/Gridap.jl/pull/98).

## [0.4.0] - 2019-09-07

### Added

- Added support to high order simplicial Lagrangian finite elements. Since commit [cbefe9b](https://github.com/gridap/Gridap.jl/commit/cbefe9bbea83d00e7f6ccbef50396ddc7dc49b80).
- Now the built-in simplicial grids are oriented. Since commit [cbefe9b](https://github.com/gridap/Gridap.jl/commit/cbefe9bbea83d00e7f6ccbef50396ddc7dc49b80).
- Added binary operations between `FEFuntion` and `Number`, and `FEBasis` and `Number`.  Since PR [#88](https://github.com/gridap/Gridap.jl/pull/88).
- Added `PDiscRefFE`, `DiscFESpace`, and `ConstrainedFESpace`. Since PR [#88](https://github.com/gridap/Gridap.jl/pull/88).
- Now its possible to pass a `CellNumer` or an `Array` of numbers into a constitutive law. Usefull to identify which is the material of the current Gauss point in multi-material problems. Since commit [62cb2c3](https://github.com/gridap/Gridap.jl/commit/62cb2c354e2a09c556324a4fe9861329989299f4).
- `LinearFESolver` is now optional for solving a `LinearFEOperator`. Since commit [5c1caa8](https://github.com/gridap/Gridap.jl/commit/5c1caa8c92b260db72f5902e778ec5c0eb88728b).
- `Assembler` is now optional to build `FEOperator` objects. Since commit [b1bf517](https://github.com/gridap/Gridap.jl/commit/b1bf5172955b940f6b3c9d027bd4a839c6486199).
- Binary operations between `Function` and `FEFunction`. Since commit [a7f22f5](https://github.com/gridap/Gridap.jl/commit/a7f22f5ac1f45d9e8f53906472257aa582726e87).
- Extended constructions of `CLagrangianFESpace` and `DLagrangianFESpace`. `diritags` and `dirimasks` are now optional. `diritags` can now be also a vector of `String`. Since commit [776b402](https://github.com/gridap/Gridap.jl/commit/776b40238365f145037fc5e490600bf5b45434ef).
- Added `div`, `curl`, and `trace` operators. Since commit [5a0f322](https://github.com/gridap/Gridap.jl/commit/5a0f322c5b938f12e26e9c0a7c9361aa649e014f).
- Macro `@law` to facilitate the definition of constitutive laws. Since commit [30b67f2](https://github.com/gridap/Gridap.jl/commit/30b67f29009b872944be94486dc4a1b0134a0a60).
- Definition of linear forms `b(v) = inner(v, f)` directly from a function `f`. Since commit [bb42847](https://github.com/gridap/Gridap.jl/commit/bb42847c702a99b9b5f2c2d922fbe4c95b23f646)
- Serialization and de-serialization of `DiscreteModel` objects into and from `json` format. Since PR [#76](https://github.com/gridap/Gridap.jl/pull/76).
- Support for boundary integration (e.g., Neumann BCs) for multi-field computations. Since PR [#75](https://github.com/gridap/Gridap.jl/pull/75).

### Changed

- Signature of `LagrangianRefFE` constructor. Since commit [529c764](https://github.com/gridap/Gridap.jl/commit/529c7646a531db6910a00f04a925dadec3a50b7c).

### Fixed

- Bug in `LinearFETerm` for multi-field computations. Fixed via commit [2b957d1](https://github.com/gridap/Gridap.jl/commit/2b957d1b3a9a9a4396075801d8c837f6aff921c8).
- Bug in `MultiCellArray` constructor. Fixed via commit [bbc3b1c](https://github.com/gridap/Gridap.jl/commit/bbc3b1c91752f8efa978731cb90c6198dc0e5227).
- Bug in binary operations between FEFunction and FEBasis. Fixed via commit [aa49689](https://github.com/gridap/Gridap.jl/commit/aa49689be2a8dc14e052a6409c8348f492b52b3e).

## [0.3.0] - 2019-08-06
### Added
- `CurlGradMonomialBasis` spanning the polynomial space needed for RT elements on n-cubes.
- `CLagrangianFESpace` and `DLagrangianFESpace` types providing an efficient implementation for continuous and discontinuous Lagrangian FE spaces respectivelly. In contrast to `ConfirmingFESpace`, the new types allow to select which are the components that are actually prescribed on the Dirichlet boundary. Since PR [#64](https://github.com/gridap/Gridap.jl/pull/64).
- `simplexify` funciton to convert `Grid` and `DiscreteModel` objects made of n-cubes to the corresponding counterparts made of n-simplices. Since PR [#62](https://github.com/gridap/Gridap.jl/pull/62).
- Duffy transformation based integration for n-simplices of arbitrary dimension. Since PR [#61](https://github.com/gridap/Gridap.jl/pull/61).
- `NormalVector` to construct the outward normal vector to a given `BoundaryTriangulation`. Since PR [#60](https://github.com/gridap/Gridap.jl/pull/60).
- Support for tensor-valued FE computations. Since PR [#57](https://github.com/gridap/Gridap.jl/pull/57).
- Support for integration on the skeleton of the mesh. This includes `SkeletonTriangulation`, an integration mesh for the skeleton, `restrict` function is extended to restrict to the skeleton, `jump` function to compute jumps of `CellFields` and `CellBasis` restricted to the skeleton, extension of `FETerms` to allow integration on the skeleton. See PR [#47](https://github.com/gridap/Gridap.jl/pull/47)
- Support for Robin boundary conditions. Since commit [946054a](https://github.com/gridap/Gridap.jl/commit/946054a028e658afa87c7a7c71e973957a2c4877)
- Support for Neumann boundary conditions. Since commit [4dcd16f](https://github.com/gridap/Gridap.jl/commit/4dcd16fbff9edf66fb66efb748ef01901c20a4aa)
- `FETerm` and `AffineFETerm` abstract types and several concrete implementations. They allow to deal with problems whose weak form has terms integrated over different geometrical entities. `NonlinearFEOperator` and `LinearFEOperator` can be constructed using several terms. Since commit [0f99234](https://github.com/gridap/Gridap.jl/commit/0f99234156dd0174485ca83431de76aa3825584a)
- Extended `Assembler` and `MultiAssembler` to deal with several terms. See issue [#42](https://github.com/gridap/Gridap.jl/issues/42) and PR [#43](https://github.com/gridap/Gridap.jl/pull/43).
- `IdentityCellNumber`, an indexable cell number that simply returns the given index. Also efficient implementation of `reindex` for this type (i.e. do nothing). Available since commit [b6b4c32](https://github.com/gridap/Gridap.jl/commit/b6b4c32c8c4b826a41ba64c770ac8a1c394e16f0)
- Function `restrict` for restricting `CellField` and `CellBasis` objects to surfaces. Available since commit [e981f3c](https://github.com/gridap/Gridap.jl/commit/e981f3c221f3624cfc6764efa47f22652fc22b4f)
- `BoundaryTriangulation` an integration mesh used to integrate `CellField` and `CellBasis` objects restricted on a surface. Available since commit [e981f3c](https://github.com/gridap/Gridap.jl/commit/e981f3c221f3624cfc6764efa47f22652fc22b4f)
- `NonIterableCellMap`, a cell map that has iteration intentionally disabled. Available since commit [956a537](https://github.com/gridap/Gridap.jl/commit/956a5374db6c3b9546e85e0d4d49ae0560057565).
- `CompressedCellValue`, `CompressedCellArray`, and `CompressedCellMap`, as well as efficient versions of `apply`, `evaluate`, and `reindex` for these types. See PR [#41](https://github.com/gridap/Gridap.jl/pull/41) for more details.
- `NEWS.md` file (a changelog file)

### Changed
- Domains are now in [0,1] instead of [-1,1]. Quadratures and nodes arrays modified accordingly. Since commit [268dfe1](https://github.com/gridap/Gridap.jl/commit/268dfe12ef7d736fcd9ad0b9b256740aaf15b2e7).
- Changed the signature of `assemble`, `apply_constraints`, `apply_constraints_rows`, and `apply_constraints_cols` to support FE assembly of several terms, which  are integrated in different domains. The old API of `asseble` is still functional, but not for the `apply_constraints` et al. Since PR [#43](https://github.com/gridap/Gridap.jl/pull/43). Further changed in commit   [a335aed](https://github.com/gridap/Gridap.jl/commit/a335aede65c92a1f61f0ff0dbb0fb44cc20cf906).

### Fixed

- Bug in generation of the cellwise local to global DOF map for high order interpolations. Fixed via PR [#56](https://github.com/gridap/Gridap.jl/pull/56).
- Bug in numerical integration. There was a bug for computations where the number of cell DOFs was different from the number of integration points. Fixed via commit [0b3d4bf](https://github.com/gridap/Gridap.jl/commit/0b3d4bfadea48707c748fca0de65a51a598b6ca6)

## [0.2.0] - 2019-06-29

A changelog is not maintained for this version.

This version introduces the core finite element machinery for linear and non-linear problems,
single field and multi-field problems with terms integrated over the interior of the computational domain.

## [0.1.0] - 2019-05-20

A changelog is not maintained for this version.

This version is non functional. It is just a tag for registering the package.<|MERGE_RESOLUTION|>--- conflicted
+++ resolved
@@ -15,11 +15,8 @@
  
 ### Fixed
  - Fixed some methods of the `sparsecsr` generic function. Since PR [#262](https://github.com/gridap/Gridap.jl/pull/262).
-<<<<<<< HEAD
+ - Fixed BUG in `findnz` function for `SparseMatrixCSR`. Since PR [#264](https://github.com/gridap/Gridap.jl/pull/264).
  - Fixed `restrict(::AbstractArray,::TriangulationPortion)` for portions of triangulations extending `BoundaryTriangulation`. Since PR [#267](https://github.com/gridap/Gridap.jl/pull/267).
-=======
- - Fixed BUG in `findnz` function for `SparseMatrixCSR`. Since PR [#264](https://github.com/gridap/Gridap.jl/pull/264).
->>>>>>> 1fde6966
 
 ## [0.10.2] - 2020-5-21
 

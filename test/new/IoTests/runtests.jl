module IoTests

using Test

@testset "Interfaces" begin include("IoInterfacesTests.jl") end

@testset "Json" begin include("JsonTests.jl") end

<<<<<<< HEAD
@testset "JLD2" begin include("JLD2Tests.jl") end
=======
@testset "Bson" begin include("BsonTests.jl") end
>>>>>>> 74d03cd0

end # module<|MERGE_RESOLUTION|>--- conflicted
+++ resolved
@@ -6,10 +6,8 @@
 
 @testset "Json" begin include("JsonTests.jl") end
 
-<<<<<<< HEAD
+@testset "Bson" begin include("BsonTests.jl") end
+
 @testset "JLD2" begin include("JLD2Tests.jl") end
-=======
-@testset "Bson" begin include("BsonTests.jl") end
->>>>>>> 74d03cd0
 
 end # module
--- conflicted
+++ resolved
@@ -1207,8 +1207,6 @@
 for ci in CartesianIndices((3,3))
   @test t2_dot_t1[ci] == sum(t2[ci[1],i]*t1[i,ci[2]] for i in 1:3)
 end
-<<<<<<< HEAD
-=======
 
 # product of congruence
 
@@ -1235,7 +1233,6 @@
 @test get_array(r) == get_array(t'⋅st⋅t)
 
 @test_throws ErrorException congruent_prod(t,t2) # incompatible size
->>>>>>> 08953538
 
 # Complex
 
@@ -1454,7 +1451,7 @@
 @test t00 ⊙ t00   === zero(Float32)
 @test t00 ⊙ f0    === SymTensorValue{0,ComplexF32,0}()
 @test f0  ⊙ t00   === SymTensorValue{0,ComplexF32,0}()
-@test f0  ⊙ f0    === SymFourthOrderTensorValue{0, ComplexF16}()
+@test f0  ⊙ f0    === zero(ComplexF16)
 
 t12  = TensorValue{1,2,Float32}(0,0)
 t10  = TensorValue{1,0,Float32}()

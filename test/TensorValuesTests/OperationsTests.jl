--- conflicted
+++ resolved
@@ -311,12 +311,8 @@
 st = SymTensorValue(1,2,3,5,6,9)
 @test tr(st) == tr(TensorValue(get_array(st)))
 
-<<<<<<< HEAD
-@test symmetic_part(t) == TensorValue(1.0, 3.0, 5.0, 3.0, 5.0, 7.0, 5.0, 7.0, 9.0)
-@test symmetic_part(st) == symmetic_part(TensorValue(get_array(st)))
-=======
 @test symmetric_part(t) == TensorValue(1.0, 3.0, 5.0, 3.0, 5.0, 7.0, 5.0, 7.0, 9.0)
->>>>>>> 7c101838
+@test symmetric_part(st) == symmetric_part(TensorValue(get_array(st)))
 
 a = TensorValue(1,2,3,4)
 b = a'

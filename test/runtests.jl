using Numa
using Test

@testset "Numa.jl" begin
  include("OtherCellArraysTests.jl")
  @time @testset "Quadratures" begin include("QuadraturesTests.jl") end
  #@time @testset "CellArrays" begin include("CellArraysTests.jl") end
  #@time @testset "CellQuadratures" begin include("CellQuadraturesTests.jl") end
  # @time @testset "Polynomials" begin include("polynomialtests.jl") end
<<<<<<< HEAD
  @time @testset "CellBases" begin include("CellBasesTests.jl") end
  @time @testset "CellFields" begin include("CellFieldsTests.jl") end
  @time @testset "CellScalarsVectorsAndMatrices" begin include("CellScalarsVectorsAndMatricesTests.jl") end
  @time @testset "EvaluableCellArrays" begin include("EvaluableCellArraysTests.jl") end
  @time @testset "IntegrationMeshes" begin include("IntegrationMeshesTests.jl") end
  @time @testset "Polytopes" begin include("PolytopesTests.jl") end
=======
  #@time @testset "CellBases" begin include("CellBasesTests.jl") end
  #@time @testset "CellFields" begin include("CellFieldsTests.jl") end
  #@time @testset "CellScalarsVectorsAndMatrices" begin include("CellScalarsVectorsAndMatricesTests.jl") end
  #@time @testset "EvaluableCellArrays" begin include("EvaluableCellArraysTests.jl") end
  #@time @testset "IntegrationMeshes" begin include("IntegrationMeshesTests.jl") end
  # @time @testset "Polytopes" begin include("PolytopesTests.jl") end
>>>>>>> e9195871
  # @time @testset "RefFEs" begin include("RefFEsTests.jl") end
  @time @testset "Meshes" begin include("MeshesTests.jl") end
  # @time @testset "FESpaces" begin include("FESpacesTests.jl") end
  # @time @testset "BilinearForms" begin include("BilinearFormsTests.jl") end
end<|MERGE_RESOLUTION|>--- conflicted
+++ resolved
@@ -7,21 +7,12 @@
   #@time @testset "CellArrays" begin include("CellArraysTests.jl") end
   #@time @testset "CellQuadratures" begin include("CellQuadraturesTests.jl") end
   # @time @testset "Polynomials" begin include("polynomialtests.jl") end
-<<<<<<< HEAD
-  @time @testset "CellBases" begin include("CellBasesTests.jl") end
-  @time @testset "CellFields" begin include("CellFieldsTests.jl") end
-  @time @testset "CellScalarsVectorsAndMatrices" begin include("CellScalarsVectorsAndMatricesTests.jl") end
-  @time @testset "EvaluableCellArrays" begin include("EvaluableCellArraysTests.jl") end
-  @time @testset "IntegrationMeshes" begin include("IntegrationMeshesTests.jl") end
-  @time @testset "Polytopes" begin include("PolytopesTests.jl") end
-=======
   #@time @testset "CellBases" begin include("CellBasesTests.jl") end
   #@time @testset "CellFields" begin include("CellFieldsTests.jl") end
   #@time @testset "CellScalarsVectorsAndMatrices" begin include("CellScalarsVectorsAndMatricesTests.jl") end
   #@time @testset "EvaluableCellArrays" begin include("EvaluableCellArraysTests.jl") end
   #@time @testset "IntegrationMeshes" begin include("IntegrationMeshesTests.jl") end
-  # @time @testset "Polytopes" begin include("PolytopesTests.jl") end
->>>>>>> e9195871
+  @time @testset "Polytopes" begin include("PolytopesTests.jl") end
   # @time @testset "RefFEs" begin include("RefFEsTests.jl") end
   @time @testset "Meshes" begin include("MeshesTests.jl") end
   # @time @testset "FESpaces" begin include("FESpacesTests.jl") end

module CellFieldsTests2

using Test
using BlockArrays
using FillArrays
using Gridap.Arrays
using Gridap.TensorValues
using Gridap.Fields
using Gridap.ReferenceFEs
using Gridap.Geometry
using Gridap.CellData
using Gridap.FESpaces
using Random
using StaticArrays

# Test function evaluation

# Set reproducible random number seed
Random.seed!(0)
@testset "evaluating functions" for D in 1:3
  xmin = 0
  xmax = 1
  domain = repeat([xmin, xmax], D)
  ncells = 3
  partition = repeat([ncells], D)
  base_model = CartesianDiscreteModel(domain, partition)
  order = 2
  reffe = ReferenceFE(lagrangian, Float64, order)

  for M ∈ [:hypercubes, :simplices]
    model = (M == :hypercubes) ? base_model : simplexify(base_model)

    V = FESpace(model, reffe)

    coeff0 = rand(Float64)
    coeffs = rand(SVector{D,Float64})
    f(x) = coeffs ⋅ SVector(Tuple(x)) + coeff0
    # TODO: use this mechanism instead to project
    # Francesc Verdugo @fverdugo 13:11
    # a(u,v) = ∫( u*v )dΩ
    # l(v) = a(f,v)
    # Solve a fe problem with this weak form
    # See also tutorial 10, "Isotropic damage model", section "L2
    # projection", function "project"
    fh = interpolate_everywhere(f, V)
    fhcache = return_cache(fh, VectorValue(zeros(D)...))

    # Test Random points
    xs = [VectorValue(rand(D)...) for i in 1:10]
    for x in xs
        x = VectorValue(rand(D)...)
        fx = f(x)
        fhx = evaluate!(fhcache, fh, x)
        @test fhx ≈ fx
    end
    fhxs = fh(xs)
    @test fhxs ≈ f.(xs)

    nv = num_vertices(model) # Number of vertices
    nf = num_faces(model,D-1) # Number of faces
    trian = Triangulation(model)
    topo = GridTopology(model)

    pts = get_vertex_coordinates(topo) # Vertex coordinates
    face_nodes = get_face_nodes(model, D-1) # face-to-node numbering
    face_coords = lazy_map(Broadcasting(Reindex(pts)), face_nodes) # Get LazyArray of coordinates of face

    # Test a random vertex from the triangulation
    pt = pts[rand(1:nv)]
    fhpt = evaluate!(fhcache, fh, pt)
    @test fhpt .≈ f(pt)

    # Test a random point lying on the face of the polytope
    face_coord = face_coords[rand(1:nf)]
    λ = rand(length(face_coord));
    λ = (D > 1) ? λ./sum(λ) : λ
    pt = face_coord ⋅ λ # Point on the face
    fhpt = evaluate!(fhcache, fh, pt)
    @test fhpt .≈ f(pt)

    # Test with CellPoint
    # Build cell_to_fxs manually
    cache1,cache2 = fhcache
    ncells = num_cells(model)
    x_to_cell(x) = CellData._point_to_cell!(cache1, x)
    point_to_cell = map(x_to_cell, xs)
    cell_to_points, point_to_lpoint = make_inverse_table(point_to_cell, ncells)
    cell_to_xs = lazy_map(Broadcasting(Reindex(xs)), cell_to_points)
    cell_to_f = get_array(fh)
    cell_to_fxs = lazy_map(evaluate, cell_to_f, cell_to_xs)

    # Now build CellPoint with xs instead of building cell_to_xs
    cell_point_xs = compute_cell_points_from_vector_of_points(xs, trian, PhysicalDomain())
    cell_point_fxs = evaluate(fh, cell_point_xs)
    @test cell_point_fxs ≈ cell_to_fxs
  end
end

p = QUAD
D = num_dims(QUAD)
et = Float64
source_model = CartesianDiscreteModel((0,1,0,1),(2,2))

@testset "Test interpolation Lagrangian" begin
  # Lagrangian space -> Lagrangian space
  f(x) = x[1] + x[2]
  reffe = LagrangianRefFE(et, p, 1)
  V₁ = FESpace(source_model, reffe, conformity=:H1)
  fh = interpolate_everywhere(f, V₁)
  # Target Lagrangian Space
  reffe = LagrangianRefFE(et, p, 2)
  model = CartesianDiscreteModel((0,1,0,1),(4,4))
  V₂ = FESpace(model, reffe, conformity=:H1)

  ifh = Interpolable(fh)
  try
    interpolate_everywhere(fh, V₂)
  catch
    gh = interpolate_everywhere(ifh, V₂)
    pts = [VectorValue(rand(2)) for i=1:10]
    for pt in pts
      @test gh(pt) ≈ fh(pt)
    end
  end

  # VectorValued Lagrangian
  fᵥ(x) = VectorValue([x[1], x[1]+x[2]])
  reffe = ReferenceFE(lagrangian, VectorValue{2,et}, 1)
  V₁ = FESpace(source_model, reffe, conformity=:H1)
  fh = interpolate_everywhere(fᵥ, V₁)
  # Target
  reffe = ReferenceFE(lagrangian, VectorValue{2,et},  2)
  V₂ = FESpace(model, reffe, conformity=:H1)

  ifh = Interpolable(fh);
  gh = interpolate_everywhere(ifh, V₂)
  pts = [VectorValue(rand(2)) for i=1:10]
  for pt in pts
    @test gh(pt) ≈ fh(pt)
  end

  # Deformed mesh
  function map(x)
    if x[1]≈1.0 && x[2]≈1.0
      x = VectorValue(0.6,0.6)
    end
    x
  end
  model = CartesianDiscreteModel((0,1,0,1),(1,1),map=map) |> simplexify
  reffe = ReferenceFE(lagrangian,Float64,1)
  V = FESpace(model,reffe)
  f2(x) = x[1]+x[2]
  u = interpolate_everywhere(f2,V)
  x = VectorValue(0.45,0.45)
  @test_throws AssertionError u(x)
  sm=KDTreeSearch(num_nearest_vertices=2)
  ux = Interpolable(u;searchmethod=sm)(x)
  @test ux == 0.9
end

@testset "Test interpolation RT" begin
  # RT Space -> RT Space
  f(x) = VectorValue([x[1], x[2]])
  reffe = RaviartThomasRefFE(et, p, 0)
  V₁ = FESpace(source_model, reffe, conformity=:HDiv)
  fh = interpolate_everywhere(f, V₁);
  # Target RT Space
  reffe = RaviartThomasRefFE(et, p, 1)
  model = CartesianDiscreteModel((0,1,0,1),(40,40))
  V₂ = FESpace(model, reffe, conformity=:HDiv)

  ifh = Interpolable(fh)
  gh = interpolate_everywhere(ifh, V₂)
  pts = [VectorValue(rand(2)) for i=1:10]
  for pt in pts
    @test gh(pt) ≈ fh(pt)
  end
end

p = TRI
D = num_dims(TRI)
et = Float64
source_model = CartesianDiscreteModel((0,1,0,1),(2,2)) |> simplexify


@testset "Test interpolation BDM" begin
  # BDM Space -> BDM Space

  f(x) = VectorValue([x[1], x[2]])
  reffe = BDMRefFE(et, p, 1)
  V₁ = FESpace(source_model, reffe, conformity=:HDiv)
  fh = interpolate_everywhere(f, V₁);
  # Target RT Space
  reffe = RaviartThomasRefFE(et, p, 1)
  model = CartesianDiscreteModel((0,1,0,1),(40,40)) |> simplexify
  V₂ = FESpace(model, reffe, conformity=:HDiv)

  ifh = Interpolable(fh)
  gh = interpolate_everywhere(ifh, V₂)
  pts = [VectorValue(rand(2)) for i=1:10]
  for pt in pts
    @test gh(pt) ≈ fh(pt)
  end
end

# tests for hessian rules applied to sum and product of two cell-fields

@testset "Test hessian sum and product rules" begin
  domain = (0.,1.,0.,1.)
  partition = (3,3)
  model = CartesianDiscreteModel(domain,partition)

  reffe = ReferenceFE(lagrangian,Float64,2)
  V = TestFESpace(model,reffe,conformity=:H1,dirichlet_tags="boundary")
  U = TrialFESpace(V,x -> exp(-norm(x)))

  n = num_free_dofs(U)
  Random.seed!(123)
  uh = FEFunction(U,rand(n))
  qh = FEFunction(U,rand(n))

  p = Point(0.1,0.2)

  cf1 = ∇(uh + qh)
  @test cf1(p) ≈ ∇(uh)(p) + ∇(qh)(p)

  cf2 = ∇(uh*qh)
  @test cf2(p) ≈ (qh*∇(uh))(p) + (uh*∇(qh))(p)

  cf3 = Δ(uh + qh) # equiv to tr(∇∇(⋅)), making it an OperationCellField
  @test cf3(p) ≈ Δ(uh)(p) + Δ(qh)(p)

  cf4 = ∇∇(uh + qh)
  @test cf4(p) ≈ ∇∇(uh)(p) + ∇∇(qh)(p)

  cf5 = ∇∇(uh*qh)
  @test get_array(cf5(p)) ≈ get_array(qh(p) * ∇∇(uh)(p) + uh(p) * ∇∇(qh)(p) + ∇(qh)(p) ⊗ ∇(uh)(p) + ∇(uh)(p) ⊗ ∇(qh)(p))   

  cf6 = Δ(uh*qh)
  @test cf6(p) ≈ tr(get_array(qh(p) * ∇∇(uh)(p) + uh(p) * ∇∇(qh)(p) + ∇(qh)(p) ⊗ ∇(uh)(p) + ∇(uh)(p) ⊗ ∇(qh)(p)))

  # above tests for CellPoint usage
  Ω = Triangulation(model)
  dΩ = Measure(Ω,3)
  cp = get_cell_points(dΩ)

  @test prod(cf1(cp) .≈ ∇(uh)(cp) + ∇(qh)(cp))

  @test prod(cf2(cp) .≈ (qh*∇(uh))(cp) + (uh*∇(qh))(cp))

  @test prod(cf3(cp) .≈ Δ(uh)(cp) + Δ(qh)(cp))

  @test prod(cf4(cp) .≈ ∇∇(uh)(cp) + ∇∇(qh)(cp))

  @test prod(cf5(cp) .≈ (qh * ∇∇(uh))(cp) + (uh * ∇∇(qh))(cp) + (∇(qh) ⊗ ∇(uh))(cp) + (∇(uh) ⊗ ∇(qh))(cp)) 

  @test prod(cf6(cp) .≈ map(i -> tr.(i), cf5(cp)))
end

<<<<<<< HEAD
=======
@testset "Test interpolation on periodic models" begin
  model = CartesianDiscreteModel((0,1,0,1),(4,4);isperiodic=(true,true))
  pts = [VectorValue(rand(2)) for i=1:30]
  cpts = compute_cell_points_from_vector_of_points(pts, Triangulation(model), PhysicalDomain())
end

>>>>>>> 08953538
end # module<|MERGE_RESOLUTION|>--- conflicted
+++ resolved
@@ -234,7 +234,7 @@
   @test cf4(p) ≈ ∇∇(uh)(p) + ∇∇(qh)(p)
 
   cf5 = ∇∇(uh*qh)
-  @test get_array(cf5(p)) ≈ get_array(qh(p) * ∇∇(uh)(p) + uh(p) * ∇∇(qh)(p) + ∇(qh)(p) ⊗ ∇(uh)(p) + ∇(uh)(p) ⊗ ∇(qh)(p))   
+  @test get_array(cf5(p)) ≈ get_array(qh(p) * ∇∇(uh)(p) + uh(p) * ∇∇(qh)(p) + ∇(qh)(p) ⊗ ∇(uh)(p) + ∇(uh)(p) ⊗ ∇(qh)(p))
 
   cf6 = Δ(uh*qh)
   @test cf6(p) ≈ tr(get_array(qh(p) * ∇∇(uh)(p) + uh(p) * ∇∇(qh)(p) + ∇(qh)(p) ⊗ ∇(uh)(p) + ∇(uh)(p) ⊗ ∇(qh)(p)))
@@ -252,18 +252,15 @@
 
   @test prod(cf4(cp) .≈ ∇∇(uh)(cp) + ∇∇(qh)(cp))
 
-  @test prod(cf5(cp) .≈ (qh * ∇∇(uh))(cp) + (uh * ∇∇(qh))(cp) + (∇(qh) ⊗ ∇(uh))(cp) + (∇(uh) ⊗ ∇(qh))(cp)) 
+  @test prod(cf5(cp) .≈ (qh * ∇∇(uh))(cp) + (uh * ∇∇(qh))(cp) + (∇(qh) ⊗ ∇(uh))(cp) + (∇(uh) ⊗ ∇(qh))(cp))
 
   @test prod(cf6(cp) .≈ map(i -> tr.(i), cf5(cp)))
 end
 
-<<<<<<< HEAD
-=======
 @testset "Test interpolation on periodic models" begin
   model = CartesianDiscreteModel((0,1,0,1),(4,4);isperiodic=(true,true))
   pts = [VectorValue(rand(2)) for i=1:30]
   cpts = compute_cell_points_from_vector_of_points(pts, Triangulation(model), PhysicalDomain())
 end
 
->>>>>>> 08953538
 end # module